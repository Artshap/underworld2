##~#~#~#~#~#~#~#~#~#~#~#~#~#~#~#~#~#~#~#~#~#~#~#~#~#~#~#~#~#~#~#~#~#~#~#~#~#~#~#~#~#~##
##                                                                                   ##
##  This file forms part of the Underworld geophysics modelling application.         ##
##                                                                                   ##
##  For full license and copyright information, please refer to the LICENSE.md file  ##
##  located at the project root, or contact the authors.                             ##
##                                                                                   ##
##~#~#~#~#~#~#~#~#~#~#~#~#~#~#~#~#~#~#~#~#~#~#~#~#~#~#~#~#~#~#~#~#~#~#~#~#~#~#~#~#~#~##
import underworld as uw
import underworld._stgermain as _stgermain
import underworld.mesh as mesh
import underworld.meshvariable as meshvariable
import underworld.function
import libUnderworld
import libUnderworld.libUnderworldPy.Function as _cfn
from timeit import default_timer as timer
from mpi4py import MPI
import sys
import shutil
import os

class Integral(_stgermain.StgCompoundComponent):
    """
    This class constructs a surface or volume integral of the provided function over a 
    given mesh.
    
    Calculate volume of mesh:
    
    >>> import underworld as uw
    >>> mesh = uw.mesh.FeMesh_Cartesian(minCoord=(0.,0.), maxCoord=(1.,1.))
    >>> volumeIntegral = uw.utils.Integral(fn=1.,mesh=mesh)
    >>> volumeIntegral.evaluate()
    [1.0]
    
    Calculate surface area of mesh:
    
    >>> surfaceIntegral = uw.utils.Integral(fn=1.,mesh=mesh, integrationType='surface', surfaceIndexSet=mesh.specialSets["AllWalls_VertexSet"])
    >>> surfaceIntegral.evaluate()
    [4.0]
    
    """
    _objectsDict = { "_integral": "Fn_Integrate" }
    _selfObjectName = "_integral"

    def __init__(self, fn, mesh=None, integrationType="volume", surfaceIndexSet=None, integrationSwarm=None, feMesh=None, **kwargs):
        """
        Parameters
        ----------
        fn : uw.function.Function
            Function to be integrated.
        mesh : uw.mesh.FeMesh
            The mesh over which integration is performed.
        integrationType : str
            Type of integration to perform.  Options are "volume" or "surface".
        surfaceIndexSet : uw.mesh.FeMesh_IndexSet
            Must be provided where integrationType is "surface".
            This IndexSet determines which surface is to be integrated over.
            Note that surface integration over interior nodes is not currently supported.
        integrationSwarm : uw.swarm.IntegrationSwarm (optional)
            User provided integration swarm.
        
        """
        
        if feMesh:  # DEPRECATE
            raise ValueError("This parameter has been renamed to 'mesh'.")

        if not mesh:
            raise ValueError("A mesh object must be provided")
        if not isinstance(mesh, uw.mesh.FeMesh):
            raise TypeError("'mesh' object passed in must be of type 'FeMesh'")
        self._mesh = mesh
        self._cself.mesh = self._mesh._cself
        
        self._maskFn = None
        
        self._fn = uw.function.Function._CheckIsFnOrConvertOrThrow(fn)

        if integrationType and integrationSwarm:
            raise RuntimeError("Either an 'integrationType' or an 'integrationSwarm' may be provided, but not both.\n"
                              +"You may need to set 'integrationType' to None.")
        
        if integrationType:
            if not isinstance( integrationType, str ):
                raise TypeError( "'integrationType' provided must be a string.")
            integrationType = integrationType.lower()
            if integrationType not in ["volume", "surface"]:
                raise ValueError( "'integrationType' string provided must be either 'volume' or 'surface'.")
            if integrationType == "volume":
                self._cself.isSurfaceIntegral = False
                integrationSwarm = uw.swarm.GaussIntegrationSwarm(mesh)
            else:
                self._cself.isSurfaceIntegral = True
                if not surfaceIndexSet:
                    raise RuntimeError("For surface integration, you must provide a 'surfaceIndexSet'.")
                if not isinstance(surfaceIndexSet, uw.mesh.FeMesh_IndexSet ):
                    raise TypeError("'surfaceIndexSet' must be of type 'FeMesh_IndexSet'.")
                if surfaceIndexSet.object != mesh:
                    raise ValueError("'surfaceIndexSet' mesh does not appear to correspond to mesh provided to Integral object.")
                if surfaceIndexSet.topologicalIndex != 0:
                    raise ValueError("'surfaceIndexSet' must correspond to vertex objects.")
                # check that nodes are boundary nodes
                try:
                    allBoundaryNodes = mesh.specialSets['AllWalls_VertexSet']
                except:
                    raise ValueError("Mesh does not appear to provide a 'AllWalls_VertexSet' special set. This is required for surface integration.")
                for guy in surfaceIndexSet:
                    inSet = int(guy) in allBoundaryNodes
                    if not inSet:
                        raise ValueError("Your surfaceIndexSet appears to contain node(s) which do not belong to the mesh boundary. Surface integration across internal nodes is not currently supported.")
                # create meshVariable
                deltaMeshVariable = uw.meshvariable.MeshVariable(mesh, 1)
                # init to zero
                deltaMeshVariable.data[:] = 0.
                # set to 1 on provided vertices
                deltaMeshVariable.data[surfaceIndexSet.data] = 1.
                # replace fn with delta*fn
                # note that we need to use this condition so that we only capture border swarm particles
                # on the surface itself. for those directly adjacent, the deltaMeshVariable will evaluate
                # to non-zero (but less than 1.), so we need to remove those from the integration as well.
                self._maskFn = underworld.function.branching.conditional(
                                                  [  ( deltaMeshVariable > 0.999, 1. ),
                                                     (                    True, 0. )   ] )
                self._fn = self._fn * self._maskFn
                integrationSwarm = uw.swarm.GaussBorderIntegrationSwarm(mesh)
        else:
            if not isinstance(integrationSwarm, uw.swarm.IntegrationSwarm):
                raise TypeError("'integrationSwarm' object passed in must be of type 'IntegrationSwarm'")

        self._integrationSwarm = integrationSwarm
        self._cself.integrationSwarm = integrationSwarm._cself
        self._cself.dim = mesh.dim

        # lets setup fn tings
        libUnderworld.Underworld._Fn_Integrate_SetFn( self._cself, self._fn._fncself)
        
        super(Integral,self).__init__(**kwargs)

    def _add_to_stg_dict(self,componentDictionary):
        pass

    def evaluate(self):
        """
        Perform integration.
        
        Returns
        -------
        result : list of floats
            Integration result. For vector integrals, a vector is returned.
        
        """
        val = libUnderworld.Underworld.Fn_Integrate_Integrate( self._cself )
        result = []
        for ii in range(0,val.size()):
            result.append(val.value(ii))
        return result

    def integrate(self): # DEPRECATE
        raise RuntimeError("This method has been renamed to 'evaluate'.")
    
    @property
    def maskFn(self):
        """
        The integration mask used where surface integration is performed.
        """
        if not self._maskFn:
            raise RuntimeError("No mask function appears to have been set.\n"+
                               "Note that mask functions are only set for surface integration.")
        return self._maskFn


### Code for XDMF output ###
def _spacetimeschema( elementMesh, time, filename ):
    """
    Writes out the initial portion of an xmf file.
    The mesh is output as a <Grid> with the <Time> also recorded
    """
    dim=elementMesh.dim
    nGlobalNodes = elementMesh.nodesGlobal
    nGlobalEls = elementMesh.elementsGlobal

    out = "<Grid Name=\"FEM_Mesh_{0}\">\n".format("HSEM")
    out += "\n\t<Time Value=\"{0}\" />\n\n".format(time)

    if elementMesh.elementType=='Q1':
        # for linear meshes
        if elementMesh.dim == 2:
            topologyType = "Quadrilateral"
            nodesPerElement = 4
            out += "\t<Topology Type=\"{0}\" NumberOfElements=\"{1}\">\n".format( topologyType,  nGlobalEls)
            out += "\t\t<DataItem ItemType=\"Function\" Dimensions=\"{0} {1}\" Function=\"JOIN($0, $1, $3, $2)\">\n".format(nGlobalEls, nodesPerElement)
        else:
            nodesPerElement = 8
            topologyType = "Hexahedron"
            out += "\t<Topology Type=\"{0}\" NumberOfElements=\"{1}\">\n".format( topologyType,  nGlobalEls)
            out += "\t\t<DataItem ItemType=\"Function\" Dimensions=\"{0} {1}\" Function=\"JOIN($0, $1, $3, $2, $4, $5, $7, $6)\">\n".format(nGlobalEls, nodesPerElement)

        """
        for n_i in xrange(nodesPerElement):
            out += "\t\t<DataItem ItemType=\"HyperSlab\" Dimensions=\"{0} 1\" Name=\"C{1}\">\n".format( nGlobalEls, n_i )
            out += "\t\t\t\t<DataItem Dimensions=\"3 2\" Format=\"XML\"> 0 {0} 1 1 {1} 1 </DataItem>\n".format( n_i, nGlobalEls )
            out += "\t\t\t\t<DataItem Format=\"HDF\" NumberType=\"Int\" Dimensions=\"{0} 1\">{1}:/en_map</DataItem>\n".format( nGlobalEls, filename )
            out += "\t\t</DataItem>\n"

        out += "\t\t</DataItem>\n"


        out += "\t<Topology Type=\"{0}\" NumberOfElements=\"{1}\">\n".format( topologyType,  nGlobalEls)
        out += "\t\t<DataItem Format=\"HDF\" DataType=\"Int\" Dimensions=\"{0} {1}\">{2}:/connectivity</DataItem>\n".format(nGlobalEls, nodesPerElement, filename)
        """

    elif elementMesh.elementType=='Q2':
        # for quadratic meshes
        if elementMesh.dim == 2:
            topologyType = "Quadrilateral_9"
            nodesPerElement = 9
            out += "\t<Topology Type=\"{0}\" NumberOfElements=\"{1}\">\n".format( topologyType,  nGlobalEls)
            out += "\t\t<DataItem ItemType=\"Function\" Dimensions=\"{0} {1}\" Function=\"JOIN($0, $2, $8, $6, $1, $5, $7, $3, $4)\">\n".format( nGlobalEls, nodesPerElement )
        else:
            nodesPerElement = 27
            topologyType = "Hexahedron_27"
            out += "\t<Topology Type=\"{0}\" NumberOfElements=\"{1}\">\n".format( topologyType,  nGlobalEls)
            out += ( "\t\t<DataItem ItemType=\"Function\"  Dimensions=\"{0} {1}\" Function=\"JOIN( $0,  $9,  $2, $12, $22, $10,  $4, $11,  $3, "+
                       "$13, $26, $14, $24, $21, $25, $16, $27, $15, $5, $17,  $6, $20, $23, $18,  $8, $19,  $7)\">\n".format( nGlobalEls, nodesPerElement ) )

    else:
        raise RuntimeError("XDMF code doesn't support mesh with 'elementType' {0}".format(elementMesh.elementType))


    for n_i in xrange(nodesPerElement):
        out += "\t\t<DataItem ItemType=\"HyperSlab\" Dimensions=\"{0} 1\" Name=\"C{1}\">\n".format( nGlobalEls, n_i )
        out += "\t\t\t\t<DataItem Dimensions=\"3 2\" Format=\"XML\"> 0 {0} 1 1 {1} 1 </DataItem>\n".format( n_i, nGlobalEls )
        out += "\t\t\t\t<DataItem Format=\"HDF\" NumberType=\"Int\" Dimensions=\"{0} 1\">{1}:/en_map</DataItem>\n".format( nGlobalEls, filename )
        out += "\t\t</DataItem>\n"

    out += "\t\t</DataItem>\n"

    variableType = "NumberType=\"Float\" Precision=\"8\""
    out += "\t</Topology>\n"
    out += "\t<Geometry Type=\"XYZ\">\n"
    if dim == 2:
        out += "\t\t<DataItem ItemType=\"Function\"  Dimensions=\"{0} 3\" Function=\"JOIN($0, $1, 0*$1)\">\n".format(nGlobalNodes)
        out += "\t\t\t<DataItem ItemType=\"HyperSlab\" Dimensions=\"{0} 1\" Name=\"XCoords\">\n".format(nGlobalNodes)
        out += "\t\t\t\t<DataItem Dimensions=\"3 2\" Format=\"XML\"> 0 0 1 1 {0} 1 </DataItem>\n".format(nGlobalNodes)
        out += "\t\t\t\t<DataItem Format=\"HDF\" {0} Dimensions=\"{1} 2\">{2}:/vertices</DataItem>\n".format(variableType, nGlobalNodes, filename) 
        out += "\t\t\t</DataItem>\n"
        out += "\t\t\t<DataItem ItemType=\"HyperSlab\" Dimensions=\"{0} 1\" Name=\"YCoords\">\n".format(nGlobalNodes)
        out += "\t\t\t\t<DataItem Dimensions=\"3 2\" Format=\"XML\"> 0 1 1 1 {0} 1 </DataItem>\n".format(nGlobalNodes)
        out += "\t\t\t\t<DataItem Format=\"HDF\" {0} Dimensions=\"{1} 2\">{2}:/vertices</DataItem>\n".format(variableType, nGlobalNodes, filename )
        out += "\t\t\t</DataItem>\n"
        out += "\t\t</DataItem>\n"
    if dim == 3:
        out += "\t<DataItem Format=\"HDF\" {0} Dimensions=\"{1} 3\">{2}:/vertices</DataItem>\n".format(variableType, nGlobalNodes, filename)
        
    out += "\t</Geometry>\n"
    
    return out

def _fieldschema((field_name, field), filename, elementMesh ):
    """
    Writes output the xmf portion for a MeshVariable
    """

    # Error check
    if not isinstance(field_name, str):
        raise TypeError("'field_name', must be of type str")
    if not isinstance(field, uw.meshvariable.MeshVariable):
        raise TypeError("'field', must be of type MeshVariable")
    if not isinstance(filename, str):
        raise TypeError("'field_name', must be of type str")
    if not isinstance(elementMesh, uw.mesh.FeMesh):
        raise TypeError("'elementMesh', must be of type FeMesh")

    # get information about the field
    dim = elementMesh.dim
    dof_count = field.data.shape[1]
<<<<<<< HEAD
    nodesGlobal = field.feMesh.nodesGlobal
    
    variableType = "NumberType=\"Float\" Precision=\"8\""
=======
    variableType = "NumberType=\"Float\" Precision=\"8\""
    nodesGlobal = field.mesh.nodesGlobal
>>>>>>> 9faa5225
    offset = 0 #OK: Temporary to get 3D running

    # get the location of the field nodes on the mesh
    if( nodesGlobal == elementMesh.nodesGlobal ):
        centering = "Node"
    elif (nodesGlobal == elementMesh.elementsGlobal ):
        centering = "Cell"
    else:
        raise RuntimeError("Can't output field '{}', unsupported elementType '{}'\n".format(field_name, field.feMesh.elementType) )
       # more conditions needed above for various pressure elementTypes??? 
       # valid XDMF centers are "Node | Cell | Grid | Face | Edge" - http://www.xdmf.org/index.php/XDMF_Model_and_Format


    if dof_count==1:
        out = "\t<Attribute Type=\"Scalar\" Center=\"%s\" Name=\"%s\">\n" % (centering, field_name)
        out += "\t\t<DataItem ItemType=\"HyperSlab\" Dimensions=\"%u 1\" >\n" % (nodesGlobal)
        out += "\t\t\t<DataItem Dimensions=\"3 2\" Format=\"XML\"> 0 0 1 1 %u 1 </DataItem>\n" % (nodesGlobal)
        out += "\t\t\t<DataItem Format=\"HDF\" %s Dimensions=\"%u %u\">%s:/data</DataItem>\n" % (variableType, nodesGlobal, dof_count, filename )
        out += "\t\t</DataItem>\n"
        out += "\t</Attribute>\n"
    
    elif dof_count==2:
        out = "\t<Attribute Type=\"Vector\" Center=\"%s\" Name=\"%s\">\n" % (centering, field_name)
        out += "\t<DataItem ItemType=\"Function\"  Dimensions=\"%u 3\" Function=\"JOIN($0, $1, 0*$1)\">\n" % (nodesGlobal)
        # X values
        out += "\t\t<DataItem ItemType=\"HyperSlab\" Dimensions=\"%u 1\" Name=\"XValue\">\n" % (nodesGlobal)
        out += "\t\t\t<DataItem Dimensions=\"3 2\" Format=\"XML\"> 0 0 1 1 %u 1 </DataItem>\n" % (nodesGlobal)
        out += "\t\t\t<DataItem Format=\"HDF\" %s Dimensions=\"%u %u\">%s:/data</DataItem>\n" % (variableType, nodesGlobal, dof_count, filename )
        out += "\t\t</DataItem>\n"
        # Y values
        out += "\t\t<DataItem ItemType=\"HyperSlab\" Dimensions=\"%u 1\" Name=\"YValue\">\n" % (nodesGlobal)
        out += "\t\t\t<DataItem Dimensions=\"3 2\" Format=\"XML\"> 0 1 1 1 %u 1 </DataItem>\n" % (nodesGlobal)
        out += "\t\t\t<DataItem Format=\"HDF\" %s Dimensions=\"%u %u\">%s:/data</DataItem>\n" % (variableType, nodesGlobal, dof_count, filename )
        out += "\t\t</DataItem>\n"
        out += "\t</DataItem>\n"
        out += "\t</Attribute>\n"

    elif dof_count==3:
        out =  "\t<Attribute Type=\"Vector\" Center=\"%s\" Name=\"%s\">\n".format(centering,  field_name)
        out += "\t\t<DataItem ItemType=\"HyperSlab\" Dimensions=\"%u 3\" >\n".format(nodesGlobal)
        out += "\t\t\t<DataItem Dimensions=\"3 2\" Format=\"XML\"> 0 %u 1 1 %u 3 </DataItem>\n".format(offset, nodesGlobal)
        out += "\t\t\t<DataItem Format=\"HDF\" %s Dimensions=\"%u %u\">%s:/data</DataItem>\n".format(variableType, nodesGlobal, dof_count, filename)
        out += "\t\t</DataItem>\n"
        out += "\t</Attribute>\n"
    
    elif dof_count==6 and dim==3:
        out =  "\t<Attribute Type=\"Tensor6\" Center=\"%s\" Name=\"%s\">\n".format(centering,  field_name)
        out += "\t\t<DataItem ItemType=\"HyperSlab\" Dimensions=\"%u %u\" >\n".format(nodesGlobal, dof_count)
        out += "\t\t\t<DataItem Dimensions=\"3 2\" Format=\"XML\"> 0 %u 1 1 %u %u </DataItem>\n".format(offset, nodesGlobal, dof_count)
        out += "\t\t\t<DataItem Format=\"HDF\" %s Dimensions=\"%u %u\">%s:/data</DataItem>\n".format(variableType, nodesGlobal, dof_count, filename)
        out += "\t\t</DataItem>\n"
        out += "\t</Attribute>\n"
    elif dof_count==9 and dim==3:
        out =  "\t<Attribute Type=\"Tensor\" Center=\"%s\" Name=\"%s\">\n".format(centering,  field_name)
        out += "\t\t<DataItem ItemType=\"HyperSlab\" Dimensions=\"%u %u\" >\n".format(nodesGlobal, dof_count)
        out += "\t\t\t<DataItem Dimensions=\"3 2\" Format=\"XML\"> 0 %u 1 1 %u %u </DataItem>\n".format(offset, nodesGlobal, dof_count)
        out += "\t\t\t<DataItem Format=\"HDF\" %s Dimensions=\"%u %u\">%s:/data</DataItem>\n".format(variableType, nodesGlobal, dof_count, filename)
        out += "\t\t</DataItem>\n"
        out += "\t</Attribute>\n"
    else:
        for d_i in xrange(dof_count):
            out = "\t<Attribute Type=\"Scalar\" Center=\"%s\" Name=\"%s-Component-%u\">\n".format(centering, field_name, d_i)
            out += "\t\t<DataItem ItemType=\"HyperSlab\" Dimensions=\"%u 1\" >\n".format(nodesGlobal)
            out += "\t\t\t<DataItem Dimensions=\"3 2\" Format=\"XML\"> 0 %u 1 1 %u 1 </DataItem>\n".format(offset, nodesGlobal)
            out += "\t\t\t<DataItem Format=\"HDF\" %s Dimensions=\"%u %u\">%s:/data</DataItem>\n".format(variableType, nodesGlobal, dof_count, filename)
            out += "\t\t</DataItem>\n"
            out += "\t</Attribute>\n"
    
    return out

<<<<<<< HEAD
=======
import os, sys
def xdmf_write( objects, mesh, outputDir='./output', time=None):
    """
    Writes out Underworld objects to disk in XDMF format. eg. hdf5 format for heavy data,
    (eg: fields & swarms) xml format for metadata that describes heavy data. The resultant data
    XDMF data file is '<outputDir>/XDMF.temporalFiles.xdmf'. 
    
    Parameters
    ----------
    objects : dict
        Dictionary containing strings that map to MeshVariables. The strings label the 
        paired MeshVariables in the XDMF output. Eg: {'vField': foo, 'pField: foo2 }
        MeshVariable foo will be labelled 'vField', MeshVariable foo2 will be labelled 'pField'
    
    mesh : mesh
        The elementMesh that all fields are defined over
>>>>>>> 9faa5225
    
    return out

def _createMeshName( mesh, outputDir='./output', time=None):
    """
    Returns a string - "outputDir/Mesh_res_time.h5"
    
<<<<<<< HEAD
    """
    # get resolution string
    tmp=map(str,mesh.elementRes)
    st=''
    for x in tmp:
        st += str(x)+'x'
    st = st[:-1]

    if time == None:
        return outputDir + "/Mesh_"+st+".h5"
=======
    ### Error Check input ###
    # test 'objects' arg
    if not isinstance( objects, dict):
        raise TypeError("'objects' passed in must be of type 'dict'")
    if len(objects) < 1:
        raise ValueError("'objects' dictionary must contain one 'name' : field pair\n" +
                         "e.g. {'vfield' : myVelocityField }")
    
    for (k,v) in objects.items():
        if not isinstance(k, str):
            raise TypeError("'objects' keys must be of type 'str'")
        if not isinstance(v, uw.meshvariable.MeshVariable):
            raise TypeError("object with key '{}' must be of type 'MeshVariable'".format(k))
             
    # test 'mesh' arg
    if not isinstance(mesh, uw.mesh.FeMesh):
        raise TypeError("'mesh' must be of type 'FeMesh'")
    
    # setup up _internalCount on this function 
    if not hasattr( self, "_internalCount"):
        self._internalCount = 0
>>>>>>> 9faa5225
    else:
        return outputDir + "/Mesh_"+st+str(time)+".h5"

class LogBook(object):
    """
    Class for recording Underworld information onto disk
    """

    def __init__(self, objects, mesh, outputDir="./output" ):
        """
        The LogBook class saves (and maybe later will read) Underworld objects to disk in XDMF format. eg. hdf5 format for heavy data,
        (eg: fields & swarms) xml format for metadata that describes heavy data. The resultant data
        XDMF data file is '<outputDir>/XDMF.temporalFiles.xdmf'. 
        
<<<<<<< HEAD
        Parameters
        ----------
        objects : dict
            Dictionary containing strings that map to FeVariables. The strings label the 
            paired FeVariables in the XDMF output. Eg: {'vField': foo, 'pField: foo2 }
            FeVariable foo will be labelled 'vField', FeVariable foo2 will be labelled 'pField'
=======
        # not sure multi meshes work so far - further testing required
        #if( feVar.mesh != mesh ):
        #    raise RuntimeError("Unexpected mesh, {} xmf writer needs further implementation\n".format(k)+
        #                       "to handle multiple meshes.\n")
>>>>>>> 9faa5225
        
        mesh : feMesh
            The elementMesh that all fields are defined over
        
        outputDir : string
            The path to record all hdf5 and xml files. By default this path is './output'.
            xdmf_write() only writes to this directory and will overwrite existing files.

        """

        ### Error Check input ###
        # test 'mesh' arg
        if not isinstance(mesh, uw.mesh.FeMesh):
            raise TypeError("'mesh' must be of type 'FeMesh'")
        self._mesh=mesh

        # test 'objects' arg
        if objects:
            if not isinstance( objects, dict):
                raise TypeError("'objects' passed in must be of type 'dict'")
            if len(objects) < 1:
                raise ValueError("'objects' dictionary must contain one 'name' : field pair\n" +
                                 "e.g. {'vfield' : myVelocityField }")
            for (k,v) in objects.items():
                if not isinstance(k, str):
                    raise TypeError("'objects' keys must be of type 'str'")
                if not isinstance(v, uw.fevariable.FeVariable):
                    raise TypeError("object with key '{}' must be of type 'FeVariable'".format(k))
                # check if we support field elementType on master mesh
                # get the location of the field nodes on the mesh
                if( v.feMesh.nodesGlobal == mesh.nodesGlobal ):
                    pass
                elif ( v.feMesh.nodesGlobal == mesh.elementsGlobal ):
                    pass
                else:
                    raise RuntimeError("Can't write field '{}' XDMF file, unsupported elementType '{}'\n".format(k, v.feMesh.elementType) )
                   # more conditions needed above for various pressure elementTypes??? 
                   # valid XDMF centers are "Node | Cell | Grid | Face | Edge" - http://www.xdmf.org/index.php/XDMF_Model_and_Format

        self._objects=objects

        if not isinstance(outputDir, str):
            raise TypeError("'outputDir', must be of type 'str'")
        self._outputDir = outputDir

        # initialise 'internalCount' - used for a unique index for each output
        self._internalCount = 0

        ### only proc 0 does this ###
        if uw.rank() != 0:
            return None

        # Build outputDir and write to XDMF
        if os.path.exists(outputDir):
            shutil.rmtree(outputDir)

        try:
            os.makedirs(outputDir)
        except:
            print("Can not make directory {}".format(outputDir))
            raise
        
        # create the xdmf file name
        self._xdmfFN = xdmfFN = outputDir+"/XDMF.Files.xdmf"
        xdmfTemporalFiles = outputDir+"/XDMF.temporalFiles.xdmf"

        if os.path.exists( xdmfFN ):
            os.remove( xdmfFN )

        # create the files "XDMF.Files.xdmf" and "XDMF.temporalFiles.xdmf"
        xdmfFH = open(xdmfFN, "w")
        string = ("<?xml version=\"1.0\" ?>\n" +
                  "<Xdmf xmlns:xi=\"http://www.w3.org/2001/XInclude\" Version=\"2.0\">\n" + 
                  "<Grid GridType=\"Collection\" CollectionType=\"Temporal\" Name=\"FEM_Mesh_Fields\">\n" +
                  "</Grid>\n" + 
                  "</Xdmf>")
        xdmfFH.write(string)
        xdmfFH.close()

        
        # create "XDMF.temporalFiles.xdmf" once only
        refxdmfFN = os.path.basename(xdmfFN)
        xdmfTemporalFiles = outputDir+"/XDMF.temporalFiles.xdmf"
        xdmfFH = open( xdmfTemporalFiles, "w" )
        xdmfFH.write("<?xml version=\"1.0\" ?>\n" +
                     "<Xdmf xmlns:xi=\"http://www.w3.org/2001/XInclude\" Version=\"2.0\">\n" +
                     "<Domain>\n" + 
                     "<xi:include href=\"{0}\" xpointer=\"xpointer(//Xdmf/Grid)\"/>\n".format(refxdmfFN) +
                     "</Domain>\n" +
                     "</Xdmf>\n")
        xdmfFH.close()

    @property
    def mesh(self):
        """
        The element mesh used for the LogBook's XDMF output
        """
        return self._mesh
    @property
    def objects(self):
        """
        The objects this LogBook will output to disk
        """
        return self._objects
    @property
    def outputDir(self):
        """
        The output directory the LogBook writes to
        """
        return self._outputDir

    def write(self, time=None):
        """
        Writes out Underworld objects to disk in XDMF format. eg. hdf5 format for heavy data,
        (eg: fields & swarms) xml format for metadata that describes heavy data. The resultant data
        XDMF data file is '<outputDir>/XDMF.temporalFiles.xdmf'

        Parameters
        ----------
        time : scalar
            An optional parameter to record the model time when the XDMF file is written.
            If not provided the XDMF time will be the nth occasion this function has been called.

        """
        # if the 'time' arg is empty use the _internalCount number to specify the time for XDMF
        if time==None:
            time = self._internalCount

        if not isinstance(time, (float,int)):
            raise TypeError("'time' argument must be of type float or float")

        mesh = self.mesh
        objects = self.objects
        outputDir = self.outputDir

        # setup a unique id 'uniId' with ZFILL!
        uniId = str(self._internalCount).zfill(5)

        # increment the _internalCount for next write operation
        self._internalCount += 1

        # setup filenames
        meshFN = uw.utils._createMeshName( mesh, outputDir )
        refmeshFN = os.path.basename(meshFN)    

        # the xmf file is stored in 'string'
        # 1st write header
        string = ("<?xml version=\"1.0\" ?>\n" +
                  "<Xdmf xmlns:xi=\"http://www.w3.org/2001/XInclude\" Version=\"2.0\">\n" +
                  "<Domain>\n")
    
        # Save the mesh under file <outputDir/mesh.uniId.h5>    
        mesh.save(meshFN)
        
        # append to xmf
        string += _spacetimeschema(mesh, time, refmeshFN)
    
        ## Save the fields under the file <outputDir/name.uniId.h5>
        for (k,feVar) in objects.items():
            # not sure multi meshes work so far - further testing required
            #if( feVar.feMesh != mesh ):
            #    raise RuntimeError("Unexpected mesh, {} xmf writer needs further implementation\n".format(k)+
            #                       "to handle multiple meshes.\n")
            
            # setup filenames
            fieldFN = outputDir+"/{}.".format(k)+uniId+".h5"
            reffieldFN = os.path.basename(fieldFN)

            feVar.save(fieldFN)
            string += _fieldschema( (k,feVar), reffieldFN, mesh )
        
        # write the footer to the xmf    
        string += ("</Grid>\n" + 
                   "</Domain>\n" + 
                   "</Xdmf>\n" )
    

        ### if PARALLEL only proc 0 is to write the xdmf ###
        if uw.rank() != 0:
            return

        # open the would be xmf file
        xmfFN = outputDir+"/XDMF."+uniId+".xmf"
        refxmfname = os.path.basename(xmfFN)
        xdmfFN = self._xdmfFN

        # open or overwrite xmfFN
        try:
            xmfFH=open(xmfFN, "w")
        except:
            print("Cannot make the file {}".format(xmfFN))
            raise
        
        # write string to xmf file
        xmfFH.write(string)
        xmfFH.close()
        
        # now write 'XDMF.Files.xdmf' - stores all timesteps
        try:
            xdmfFH = open(xdmfFN, "r+")
        except:
            raise

        # append to the xdmf 
        xdmfFH.seek(-16,2)  # exact move of filePtr 16 bytes from the end of the file - before the "</Grid>"
        xdmfFH.truncate()   # nuke all of file after this point
        string = ("\n    <xi:include href=\"{0}\" ".format(refxmfname) + 
                  "xpointer=\"xpointer(//Xdmf/Domain/Grid[1])\"/>\n" +
                  "</Grid>\n" + 
                  "</Xdmf>")
        xdmfFH.write(string)
        xdmfFH.close()

class ProgressBar(object):
    """
    Class that provides a commandline Progress bar that plays well with piping to file.
    This class is unaware of parallelism and should be appropriately called.

    >>> rank = MPI.COMM_WORLD.Get_rank()
    >>> end = 10.0
    >>> bar = ProgressBar( start=0.0, end=end, title="Ordem e Progresso")
    >>> bar.update(end)   # doctest: +ELLIPSIS
    Ordem e Progresso: 0%----25%----50%----75%----100% | time ... |
    """
    def __init__( self, start=0.0, end=1.0, title=None ):
        if not isinstance( start, (float,int) ):
            raise TypeError( "In ProgressBar, 'start', must be a scalar" )
        if not isinstance( end, (float, int) ):
            raise TypeError( "In ProgressBar, 'end', must be a scalar" )

        self._start=float(start)
        self._end=float(end)
        self._markers = [0, 25, 50, 75]
        self._history=0
        self._startTime=0
        if title != None:
            if not isinstance( title, str ):
                raise TypeError( "In ProgressBar, 'title', must be a scalar" )
            self._title = title
            self._printTitle=True

    def update(self, progress):
        if isinstance( progress, int ):
            progress = float(progress)
        if not isinstance( progress, float ):
            raise TypeError( "In ProgressBar, 'progress', must be a scalar" )
        
        start = self._start
        end = self._end
        markers = self._markers
        length = end-start
        relprog = int(100.0*(progress-start)/length)
        h = self._history

        if progress < start:
            raise RuntimeError( "Error in ProgressBar: 'progress' < 'start' " )

        if relprog > 100:
            sys.stdout.write("Warning: "+ str(self._title)+ "'s ProgressBar is done\n")
            return 

        if self._printTitle:
            sys.stdout.write(str(self._title)+': ')
            self._printTitle=False
            self._startTime=timer()

 #       import pdb; pdb.set_trace()
        while h < relprog:
            if h%5 == 0:
                if h % 25 == 0:
                    sys.stdout.write("{0}%".format(h))
                else:
                    sys.stdout.write("-")
            h += 1

        if h == 100:
            totalTime = timer() - self._startTime
            sys.stdout.write("100% | time {0:.4g} |\n".format(totalTime))

        self._history = relprog

        sys.stdout.flush()
<|MERGE_RESOLUTION|>--- conflicted
+++ resolved
@@ -67,7 +67,7 @@
         if not mesh:
             raise ValueError("A mesh object must be provided")
         if not isinstance(mesh, uw.mesh.FeMesh):
-            raise TypeError("'mesh' object passed in must be of type 'FeMesh'")
+            raise TypeError("'feMesh' object passed in must be of type 'FeMesh'")
         self._mesh = mesh
         self._cself.mesh = self._mesh._cself
         
@@ -107,7 +107,7 @@
                     inSet = int(guy) in allBoundaryNodes
                     if not inSet:
                         raise ValueError("Your surfaceIndexSet appears to contain node(s) which do not belong to the mesh boundary. Surface integration across internal nodes is not currently supported.")
-                # create meshVariable
+                # create MeshVariable
                 deltaMeshVariable = uw.meshvariable.MeshVariable(mesh, 1)
                 # init to zero
                 deltaMeshVariable.data[:] = 0.
@@ -119,7 +119,7 @@
                 # to non-zero (but less than 1.), so we need to remove those from the integration as well.
                 self._maskFn = underworld.function.branching.conditional(
                                                   [  ( deltaMeshVariable > 0.999, 1. ),
-                                                     (                    True, 0. )   ] )
+                                                     (                      True, 0. )   ] )
                 self._fn = self._fn * self._maskFn
                 integrationSwarm = uw.swarm.GaussBorderIntegrationSwarm(mesh)
         else:
@@ -273,14 +273,9 @@
     # get information about the field
     dim = elementMesh.dim
     dof_count = field.data.shape[1]
-<<<<<<< HEAD
-    nodesGlobal = field.feMesh.nodesGlobal
+    nodesGlobal = field.mesh.nodesGlobal
     
     variableType = "NumberType=\"Float\" Precision=\"8\""
-=======
-    variableType = "NumberType=\"Float\" Precision=\"8\""
-    nodesGlobal = field.mesh.nodesGlobal
->>>>>>> 9faa5225
     offset = 0 #OK: Temporary to get 3D running
 
     # get the location of the field nodes on the mesh
@@ -289,7 +284,7 @@
     elif (nodesGlobal == elementMesh.elementsGlobal ):
         centering = "Cell"
     else:
-        raise RuntimeError("Can't output field '{}', unsupported elementType '{}'\n".format(field_name, field.feMesh.elementType) )
+        raise RuntimeError("Can't output field '{}', unsupported elementType '{}'\n".format(field_name, field.mesh.elementType) )
        # more conditions needed above for various pressure elementTypes??? 
        # valid XDMF centers are "Node | Cell | Grid | Face | Edge" - http://www.xdmf.org/index.php/XDMF_Model_and_Format
 
@@ -351,25 +346,6 @@
     
     return out
 
-<<<<<<< HEAD
-=======
-import os, sys
-def xdmf_write( objects, mesh, outputDir='./output', time=None):
-    """
-    Writes out Underworld objects to disk in XDMF format. eg. hdf5 format for heavy data,
-    (eg: fields & swarms) xml format for metadata that describes heavy data. The resultant data
-    XDMF data file is '<outputDir>/XDMF.temporalFiles.xdmf'. 
-    
-    Parameters
-    ----------
-    objects : dict
-        Dictionary containing strings that map to MeshVariables. The strings label the 
-        paired MeshVariables in the XDMF output. Eg: {'vField': foo, 'pField: foo2 }
-        MeshVariable foo will be labelled 'vField', MeshVariable foo2 will be labelled 'pField'
-    
-    mesh : mesh
-        The elementMesh that all fields are defined over
->>>>>>> 9faa5225
     
     return out
 
@@ -377,7 +353,6 @@
     """
     Returns a string - "outputDir/Mesh_res_time.h5"
     
-<<<<<<< HEAD
     """
     # get resolution string
     tmp=map(str,mesh.elementRes)
@@ -388,29 +363,6 @@
 
     if time == None:
         return outputDir + "/Mesh_"+st+".h5"
-=======
-    ### Error Check input ###
-    # test 'objects' arg
-    if not isinstance( objects, dict):
-        raise TypeError("'objects' passed in must be of type 'dict'")
-    if len(objects) < 1:
-        raise ValueError("'objects' dictionary must contain one 'name' : field pair\n" +
-                         "e.g. {'vfield' : myVelocityField }")
-    
-    for (k,v) in objects.items():
-        if not isinstance(k, str):
-            raise TypeError("'objects' keys must be of type 'str'")
-        if not isinstance(v, uw.meshvariable.MeshVariable):
-            raise TypeError("object with key '{}' must be of type 'MeshVariable'".format(k))
-             
-    # test 'mesh' arg
-    if not isinstance(mesh, uw.mesh.FeMesh):
-        raise TypeError("'mesh' must be of type 'FeMesh'")
-    
-    # setup up _internalCount on this function 
-    if not hasattr( self, "_internalCount"):
-        self._internalCount = 0
->>>>>>> 9faa5225
     else:
         return outputDir + "/Mesh_"+st+str(time)+".h5"
 
@@ -425,21 +377,14 @@
         (eg: fields & swarms) xml format for metadata that describes heavy data. The resultant data
         XDMF data file is '<outputDir>/XDMF.temporalFiles.xdmf'. 
         
-<<<<<<< HEAD
         Parameters
         ----------
         objects : dict
-            Dictionary containing strings that map to FeVariables. The strings label the 
-            paired FeVariables in the XDMF output. Eg: {'vField': foo, 'pField: foo2 }
-            FeVariable foo will be labelled 'vField', FeVariable foo2 will be labelled 'pField'
-=======
-        # not sure multi meshes work so far - further testing required
-        #if( feVar.mesh != mesh ):
-        #    raise RuntimeError("Unexpected mesh, {} xmf writer needs further implementation\n".format(k)+
-        #                       "to handle multiple meshes.\n")
->>>>>>> 9faa5225
-        
-        mesh : feMesh
+            Dictionary containing strings that map to MeshVariables. The strings label the
+            paired MeshVariables in the XDMF output. Eg: {'vField': foo, 'pField: foo2 }
+            MeshVariable foo will be labelled 'vField', MeshVariable foo2 will be labelled 'pField'
+        
+        mesh : FeMesh
             The elementMesh that all fields are defined over
         
         outputDir : string
@@ -464,16 +409,16 @@
             for (k,v) in objects.items():
                 if not isinstance(k, str):
                     raise TypeError("'objects' keys must be of type 'str'")
-                if not isinstance(v, uw.fevariable.FeVariable):
-                    raise TypeError("object with key '{}' must be of type 'FeVariable'".format(k))
+                if not isinstance(v, uw.meshvariable.MeshVariable):
+                    raise TypeError("object with key '{}' must be of type 'MeshVariable'".format(k))
                 # check if we support field elementType on master mesh
                 # get the location of the field nodes on the mesh
-                if( v.feMesh.nodesGlobal == mesh.nodesGlobal ):
+                if( v.mesh.nodesGlobal == mesh.nodesGlobal ):
                     pass
-                elif ( v.feMesh.nodesGlobal == mesh.elementsGlobal ):
+                elif ( v.mesh.nodesGlobal == mesh.elementsGlobal ):
                     pass
                 else:
-                    raise RuntimeError("Can't write field '{}' XDMF file, unsupported elementType '{}'\n".format(k, v.feMesh.elementType) )
+                    raise RuntimeError("Can't write field '{}' XDMF file, unsupported elementType '{}'\n".format(k, v.mesh.elementType) )
                    # more conditions needed above for various pressure elementTypes??? 
                    # valid XDMF centers are "Node | Cell | Grid | Face | Edge" - http://www.xdmf.org/index.php/XDMF_Model_and_Format
 
@@ -596,9 +541,9 @@
         string += _spacetimeschema(mesh, time, refmeshFN)
     
         ## Save the fields under the file <outputDir/name.uniId.h5>
-        for (k,feVar) in objects.items():
+        for (k,meshVar) in objects.items():
             # not sure multi meshes work so far - further testing required
-            #if( feVar.feMesh != mesh ):
+            #if( meshVar.mesh != mesh ):
             #    raise RuntimeError("Unexpected mesh, {} xmf writer needs further implementation\n".format(k)+
             #                       "to handle multiple meshes.\n")
             
@@ -606,8 +551,8 @@
             fieldFN = outputDir+"/{}.".format(k)+uniId+".h5"
             reffieldFN = os.path.basename(fieldFN)
 
-            feVar.save(fieldFN)
-            string += _fieldschema( (k,feVar), reffieldFN, mesh )
+            meshVar.save(fieldFN)
+            string += _fieldschema( (k,meshVar), reffieldFN, mesh )
         
         # write the footer to the xmf    
         string += ("</Grid>\n" + 
