##~#~#~#~#~#~#~#~#~#~#~#~#~#~#~#~#~#~#~#~#~#~#~#~#~#~#~#~#~#~#~#~#~#~#~#~#~#~#~#~#~#~##
##                                                                                   ##
##  This file forms part of the Underworld geophysics modelling application.         ##
##                                                                                   ##
##  For full license and copyright information, please refer to the LICENSE.md file  ##
##  located at the project root, or contact the authors.                             ##
##                                                                                   ##
##~#~#~#~#~#~#~#~#~#~#~#~#~#~#~#~#~#~#~#~#~#~#~#~#~#~#~#~#~#~#~#~#~#~#~#~#~#~#~#~#~#~##
"""
"""
from _assembledvector import AssembledVector
from _assembledmatrix import AssembledMatrix
from _eqnum import EqNumber
from _svector import SolutionVector
from _assemblyterm import AssemblyTerm, VectorAssemblyTerm, MatrixAssemblyTerm, \
                          VectorAssemblyTerm_NA__Fn, GradientStiffnessMatrixTerm, PreconditionerMatrixTerm, \
                          ConstitutiveMatrixTerm, AdvDiffResidualVectorTerm, LumpedMassMatrixVectorTerm, \
                          MatrixAssemblyTerm_NA_i__NB_i__Fn, VectorSurfaceAssemblyTerm_NA__Fn__ni, \
<<<<<<< HEAD
                          AdvDiffResidualVectorTerm, VectorAssemblyTerm_VEP__Fn, MatrixAssemblyTerm_NA__NB__Fn, \
                          MatrixAssemblyTerm_RotationDof, VectorAssemblyTerm_NA_i__Fn_i
=======
                          AdvDiffResidualVectorTerm, VectorAssemblyTerm_NA_j__Fn_ij, MatrixAssemblyTerm_NA__NB__Fn, \
                          VectorAssemblyTerm_NA_i__Fn_i
>>>>>>> e6d32b2a
<|MERGE_RESOLUTION|>--- conflicted
+++ resolved
@@ -16,10 +16,5 @@
                           VectorAssemblyTerm_NA__Fn, GradientStiffnessMatrixTerm, PreconditionerMatrixTerm, \
                           ConstitutiveMatrixTerm, AdvDiffResidualVectorTerm, LumpedMassMatrixVectorTerm, \
                           MatrixAssemblyTerm_NA_i__NB_i__Fn, VectorSurfaceAssemblyTerm_NA__Fn__ni, \
-<<<<<<< HEAD
-                          AdvDiffResidualVectorTerm, VectorAssemblyTerm_VEP__Fn, MatrixAssemblyTerm_NA__NB__Fn, \
-                          MatrixAssemblyTerm_RotationDof, VectorAssemblyTerm_NA_i__Fn_i
-=======
                           AdvDiffResidualVectorTerm, VectorAssemblyTerm_NA_j__Fn_ij, MatrixAssemblyTerm_NA__NB__Fn, \
-                          VectorAssemblyTerm_NA_i__Fn_i
->>>>>>> e6d32b2a
+                          MatrixAssemblyTerm_RotationDof, VectorAssemblyTerm_NA_i__Fn_i