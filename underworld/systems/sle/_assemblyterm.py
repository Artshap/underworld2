--- conflicted
+++ resolved
@@ -81,7 +81,6 @@
             componentDictionary[ self._cself.name ]["StiffnessMatrix"] = self._assembledObject._cself.name
 
 
-<<<<<<< HEAD
 class VectorSurfaceAssemblyTerm_NA__Fn__ni(VectorAssemblyTerm):
     """
     Assembly term for a Neumann condition
@@ -152,24 +151,6 @@
         self._fn = maskFn * nbc.flux
         self._set_fn_function = libUnderworld.Underworld._VectorSurfaceAssemblyTerm_NA__Fn__ni_SetFn
 
-
-=======
-class VectorAssemblyTerm_VEP__Fn(VectorAssemblyTerm):
-    """
-    Document!!  ... this is the viscoelastic force term assebler.  WIP.  use at own risk.
-    """
-    _objectsDict = { "_assemblyterm": "VectorAssemblyTerm_VEP" }
-
-    def __init__(self, fn, mesh=None, **kwargs):
-        """
-        """
-        # build parent
-        super(VectorAssemblyTerm_VEP__Fn,self).__init__(**kwargs)
-
-        self._set_fn_function = libUnderworld.Underworld._VectorAssemblyTerm_VEP_SetFneForce
-        self._fn = fn
-        
->>>>>>> 27f029d6
         if mesh:
             if not isinstance( mesh, uw.mesh.FeMesh_Cartesian ):
                 raise TypeError( "The provided mesh must be of FeMesh_Cartesian class.")
@@ -177,17 +158,36 @@
             self._cself.geometryMesh = mesh._cself
             self._mesh = mesh
 
-<<<<<<< HEAD
     def _add_to_stg_dict(self,componentDictionary):
         # call parents method
         super(VectorSurfaceAssemblyTerm_NA__Fn__ni,self)._add_to_stg_dict(componentDictionary)
-=======
+
+class VectorAssemblyTerm_VEP__Fn(VectorAssemblyTerm):
+    """
+    Document!!  ... this is the viscoelastic force term assebler.  WIP.  use at own risk.
+    """
+    _objectsDict = { "_assemblyterm": "VectorAssemblyTerm_VEP" }
+
+    def __init__(self, fn, mesh=None, **kwargs):
+        """
+        """
+        # build parent
+        super(VectorAssemblyTerm_VEP__Fn,self).__init__(**kwargs)
+
+        self._set_fn_function = libUnderworld.Underworld._VectorAssemblyTerm_VEP_SetFneForce
+        self._fn = fn
+        
+        if mesh:
+            if not isinstance( mesh, uw.mesh.FeMesh_Cartesian ):
+                raise TypeError( "The provided mesh must be of FeMesh_Cartesian class.")
+            # set directly
+            self._cself.geometryMesh = mesh._cself
+            self._mesh = mesh
 
     def _add_to_stg_dict(self,componentDictionary):
         # call parents method
         super(VectorAssemblyTerm_VEP__Fn,self)._add_to_stg_dict(componentDictionary)
 
->>>>>>> 27f029d6
 
 class VectorAssemblyTerm_NA__Fn(VectorAssemblyTerm):
     """
