##~#~#~#~#~#~#~#~#~#~#~#~#~#~#~#~#~#~#~#~#~#~#~#~#~#~#~#~#~#~#~#~#~#~#~#~#~#~#~#~#~#~##
##                                                                                   ##
##  This file forms part of the Underworld geophysics modelling application.         ##
##                                                                                   ##
##  For full license and copyright information, please refer to the LICENSE.md file  ##
##  located at the project root, or contact the authors.                             ##
##                                                                                   ##
##~#~#~#~#~#~#~#~#~#~#~#~#~#~#~#~#~#~#~#~#~#~#~#~#~#~#~#~#~#~#~#~#~#~#~#~#~#~#~#~#~#~##
"""
Underworld2 is a python-friendly version of the Underworld geodynamics
code which provides a programmable and flexible front end to all the
functionality of the code running in a parallel HPC environment. This
gives signficant advantages to the user, with access to the power of
python libraries for setup of complex problems, analysis at runtime,
problem steering, and coupling of multiple problems.

Underworld2 is integrated with the literate programming environment of
the jupyter notebook system for tutorials and as a teaching tool for
solid Earth geoscience.

Underworld is an open-source, particle-in-cell finite element code
tuned for large-scale geodynamics simulations. The numerical algorithms
allow the tracking of history information through the high-strain
deformation associated with fluid flow (for example, transport of the
stress tensor in a viscoelastic, convecting medium, or the advection of
fine-scale damage parameters by the large-scale flow). The finite
element mesh can be static or dynamic, but it is not contrained to move
in lock-step with the evolving geometry of the fluid. This hybrid approach
is very well suited to complex fluids which is how the solid Earth behaves
on a geological timescale.
"""

<<<<<<< HEAD
__version__ = "2.7.0-dev"
=======
__version__ = "2.6.1b"

# squelch h5py/numpy future warnings
import warnings as _warnings
_warnings.simplefilter(action='ignore', category=FutureWarning)

>>>>>>> b00ea9e0

# lets  set sys.path such that the project parent directory takes
# precedence
import sys as _sys
import os as _os
_sys.path.insert(0, _os.path.realpath(_os.path.dirname("..")))

from . import timing
import libUnderworld
from . import _stgermain

def _set_init_sig_as_sig(mod):
    '''
    This method replaces all constructor signatures with those defined
    by the class' __init__ method.  This is necessary for StgCompountComponent
    subclasses (the only type this method applies to) due to the metaclassing
    which results in the __call__ method's signature (as defined in _SetupClass)
    being the one inspect.signature() returns (which is *not* what the user
    should see).
    '''
    import inspect
    # first gather info
    mods = {}
    for guy in dir(mod):
        if guy[0] != "_":  # don't grab private guys
            obj = getattr(mod,guy)
            if inspect.ismodule(obj):
                mods[guy] = obj
            elif inspect.isclass(obj):
                if issubclass(obj, _stgermain.StgCompoundComponent):
                    # replace signature here
                    obj.__signature__ = inspect.signature(obj.__init__)
    for key in mods:
        # recurse into submodules
        _set_init_sig_as_sig(getattr(mod,key))


import underworld.container
_set_init_sig_as_sig(underworld.container)
timing._add_timing_to_mod(container)

import underworld.mesh
_set_init_sig_as_sig(underworld.mesh)
timing._add_timing_to_mod(underworld.mesh)

import underworld.conditions
_set_init_sig_as_sig(underworld.conditions)
timing._add_timing_to_mod(underworld.conditions)

import underworld.function
_set_init_sig_as_sig(underworld.function)
timing._add_timing_to_mod(underworld.function)

import underworld.swarm
_set_init_sig_as_sig(underworld.swarm)
timing._add_timing_to_mod(underworld.swarm)

import underworld.systems
_set_init_sig_as_sig(underworld.systems)
timing._add_timing_to_mod(underworld.systems)

import underworld.utils
_set_init_sig_as_sig(underworld.utils)
timing._add_timing_to_mod(underworld.utils)

# to allow our legacy doctest formats
try:
    import numpy as _np
    _np.set_printoptions(legacy='1.13')
except:
    pass

# Squelch these warnings as they are very noisey and not necessary
# https://stackoverflow.com/questions/40845304/runtimewarning-numpy-dtype-size-changed-may-indicate-binary-incompatibility
import warnings
warnings.filterwarnings("ignore", message="numpy.dtype size changed")
warnings.filterwarnings("ignore", message="numpy.ufunc size changed")
try:
    from ._uwid import uwid as _id
except:
    import uuid as _uuid
    _id = str(_uuid.uuid4())
from . import _net

# lets go right ahead and init now.  user can re-init if necessary.
_data =  libUnderworld.StGermain_Tools.StgInit( _sys.argv )

_stgermain.LoadModules( {"import":["StgDomain","StgFEM","PICellerator","Underworld","gLucifer","Solvers"]} )

def rank():
    """
    Returns the rank of the current process.

    Returns
    -------
    unsigned
        Rank of current process.
    """
    return _data.rank


def nProcs():
    """
    Returns the number of processes being utilised by the simulation.

    Returns
    -------
    unsigned
        Number of processors.
    """
    return _data.nProcs

def barrier():
    """
    Creates an MPI barrier. All processes wait here for others to catch up.

    """
    from mpi4py import MPI
    MPI.COMM_WORLD.Barrier()

def _run_from_ipython():
    """
    Small routine to check if running from ipy/jupyter.s
    """
    try:
        __IPYTHON__
        return True
    except NameError:
        return False

def matplotlib_inline():
    """
    This function simply enables Jupyter Notebook inlined matplotlib results.
    This function should be called at the start of your notebooks as a 
    replacement for the Jupyter Notebook *%matplotlib inline* magic. It provides
    the same functionality, however it allows notebooks to be converted to
    python without having to explicitly remove these calls.
    """
    if _run_from_ipython():
        get_ipython().magic(u'matplotlib inline')

# lets handle exceptions differently in parallel to ensure we call.
# add isinstance so that this acts correctly for Mocked classes used in sphinx docs generation
if isinstance(nProcs(), int) and nProcs() > 1:
    _origexcepthook = _sys.excepthook
    def _uw_uncaught_exception_handler(exctype, value, tb):
        print('An uncaught exception was encountered on processor {}.'.format(rank()))
        # pass through to original handler
        _origexcepthook(exctype, value, tb)
        libUnderworld.StGermain_Tools.StgAbort( _data )
    _sys.excepthook = _uw_uncaught_exception_handler

def _prepend_message_to_exception(e, message):
    """
    This function simply adds a message to an encountered exception.
    Currently it is not python 3 friendly.  Check here
    http://stackoverflow.com/questions/6062576/adding-information-to-a-python-exception
    """
#    raise type(e), type(e)(message + '\n' + e.message), _sys.exc_info()[2]
    raise          type(e)(message + '\n' + e.message).with_traceback(_sys.exc_info()[2])


# comment this out for now, as tear down in py3 is cleaner without it.
#
#class _del_uw_class:
#    """
#    This simple class simply facilitates calling StgFinalise on uw exit
#    Previous implementations used the 'atexit' module, but this called finalise
#    *before* python garbage collection which as problematic as objects were being
#    deleted after StgFinalise was called.
#    """
#    def __init__(self,delfunc, deldata):
#        self.delfunc = delfunc
#        self.deldata = deldata
#    def __del__(self):
#        # put this in a try loop to avoid errors during sphinx documentation generation
#        try:
#            self.delfunc(self.deldata)
#        except:
#            pass
#
#_delclassinstance = _del_uw_class(libUnderworld.StGermain_Tools.StgFinalise, _data)

def _in_doctest():
    """
    Returns true if running inside doctests run from docs/tests/doctest.py
    """
    import os
    return hasattr(_sys.modules['__main__'], '_SpoofOut') or "DOCTEST" in os.environ

# lets shoot off some usage metrics
# send metrics *only* if we are rank=0, and if we are not running inside a doctest.
if (rank() == 0) and not _in_doctest():
    def _sendData():
        import os
        # disable collection of data if requested
        if "UW_NO_USAGE_METRICS" not in os.environ:
            # get platform info
            import platform
            label  =        platform.system()
            label += "__" + platform.release()
            # check if docker
            import os.path
            if (os.path.isfile("/.dockerinit")):
                label += "__docker"

            # send info async
            import threading
            thread = threading.Thread( target=_net.PostGAEvent, args=( "runtime", "import", label, nProcs() ) )
            thread.daemon = True
            thread.start()

    try:
        _sendData()
    except: # continue quietly if something above failed
        pass

# lets also enable deprecation warnings
#import warnings as _warnings
#_warnings.simplefilter('always', DeprecationWarning)

# enable the following to force exceptions on warnings
#_warnings.simplefilter('error')<|MERGE_RESOLUTION|>--- conflicted
+++ resolved
@@ -30,16 +30,15 @@
 on a geological timescale.
 """
 
-<<<<<<< HEAD
 __version__ = "2.7.0-dev"
-=======
-__version__ = "2.6.1b"
 
 # squelch h5py/numpy future warnings
 import warnings as _warnings
 _warnings.simplefilter(action='ignore', category=FutureWarning)
-
->>>>>>> b00ea9e0
+# also these warnings as they are very noisey and not necessary
+# https://stackoverflow.com/questions/40845304/runtimewarning-numpy-dtype-size-changed-may-indicate-binary-incompatibility
+_warnings.filterwarnings("ignore", message="numpy.dtype size changed")
+_warnings.filterwarnings("ignore", message="numpy.ufunc size changed")
 
 # lets  set sys.path such that the project parent directory takes
 # precedence
@@ -112,11 +111,6 @@
 except:
     pass
 
-# Squelch these warnings as they are very noisey and not necessary
-# https://stackoverflow.com/questions/40845304/runtimewarning-numpy-dtype-size-changed-may-indicate-binary-incompatibility
-import warnings
-warnings.filterwarnings("ignore", message="numpy.dtype size changed")
-warnings.filterwarnings("ignore", message="numpy.ufunc size changed")
 try:
     from ._uwid import uwid as _id
 except:
@@ -256,10 +250,3 @@
         _sendData()
     except: # continue quietly if something above failed
         pass
-
-# lets also enable deprecation warnings
-#import warnings as _warnings
-#_warnings.simplefilter('always', DeprecationWarning)
-
-# enable the following to force exceptions on warnings
-#_warnings.simplefilter('error')