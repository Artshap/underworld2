##~#~#~#~#~#~#~#~#~#~#~#~#~#~#~#~#~#~#~#~#~#~#~#~#~#~#~#~#~#~#~#~#~#~#~#~#~#~#~#~#~#~##
##                                                                                   ##
##  This file forms part of the Underworld geophysics modelling application.         ##
##                                                                                   ##
##  For full license and copyright information, please refer to the LICENSE.md file  ##
##  located at the project root, or contact the authors.                             ##
##                                                                                   ##
##~#~#~#~#~#~#~#~#~#~#~#~#~#~#~#~#~#~#~#~#~#~#~#~#~#~#~#~#~#~#~#~#~#~#~#~#~#~#~#~#~#~##
#
#

"""
This module contains FeMesh classes, and associated implementation.
"""

import underworld as uw
import underworld._stgermain as _stgermain
import weakref
import libUnderworld
<<<<<<< HEAD
import _specialSets_Cartesian
import underworld.function as fn
=======
from . import _specialSets_Cartesian
import underworld.function as function
>>>>>>> ddc7034b
import contextlib
import time
import abc
import h5py
from mpi4py import MPI
import numpy as np


class FeMesh(_stgermain.StgCompoundComponent, fn.FunctionInput):
    """
    The FeMesh class provides the geometry and topology of a finite
    element discretised domain. The FeMesh is implicitly parallel. Some aspects
    may be local or global, but this is generally handled automatically.

    A number of element types are supported.

    Parameters
    ----------
    elementType : str
        Element type for FeMesh.  See FeMesh.elementType docstring for further info.
    generator : underworld.mesh.MeshGenerator
        Generator object which builds the FeMesh. See FeMesh.generator docstring for
        further info.

    """
    _objectsDict = { "_mesh": "FeMesh" }
    _selfObjectName = "_mesh"

    _supportedElementTypes = ["Q2","Q1","DQ1","DPC1","DQ0"]

    def __init__(self, elementType, generator=None, **kwargs):
        if not isinstance(elementType,str):
            raise TypeError("'elementType' object passed in must be of type 'str'")
        if elementType.upper() not in self._supportedElementTypes:
            raise ValueError("'elementType' provided ({}) does not appear to be supported.\n \
                               Supported types are {}.".format(elementType.upper(),self._supportedElementTypes))
        self._elementType = elementType.upper()

        if generator == None:
            if isinstance(self,MeshGenerator):
                generator = self
            else:
                raise ValueError("No generator provided for mesh.\n \
                                  You must provide a generator, or the mesh itself \
                                  must be of the MeshGenerator class.")
        self.generator = generator

        # these lists should be populated with closure functions
        # which are executed before and/or after mesh deformations
        self._pre_deform_functions = []
        self._post_deform_functions = []

        self._arr = None

        # build parent
        super(FeMesh,self).__init__(**kwargs)

    def _setup(self):
        # add the empty set
        self.specialSets["Empty"]  = lambda selfobject: uw.mesh.FeMesh_IndexSet( object           = selfobject,
                                                                                 topologicalIndex = 0,
                                                                                 size             = libUnderworld.StgDomain.Mesh_GetDomainSize( selfobject._mesh, libUnderworld.StgDomain.MT_VERTEX ))

    @property
    def elementType(self):
        """
        Returns
        -------
        str
            Element type for FeMesh. Supported types are "Q2", "Q1", "dQ1", "dPc1" and "dQ0".
        """
        return self._elementType
    @property
    def generator(self):
        """
        Getter/Setter for the mesh MeshGenerator object.

        Returns
        -------
        underworld.mesh.MeshGenerator
            Object which builds the mesh. Note that the mesh itself may be a
            generator, in which case this property will return the mesh object iself.
        """
        if isinstance(self._generator, weakref.ref):
            return self._generator()
        else:
            return self._generator
    @generator.setter
    def generator(self,generator):
        if not isinstance(generator,MeshGenerator):
            raise TypeError("'generator' object passed in must be of type 'MeshGenerator'")
        if self is generator:
            self._generator = weakref.ref(generator)  # only keep weekref here (where appropriate) to prevent circular dependency
        else:
            self._generator = generator
        libUnderworld.StgDomain.Mesh_SetGenerator(self._cself, generator._gen)

    @property
    def data_elementNodes(self):
        """
        Returns
        -------
        numpy.ndarray
            Array specifying the nodes (global node id) for a given element (local element id).
            NOTE: Length is local size.
        """
        uw.libUnderworld.StgDomain.Mesh_GenerateENMapVar(self._cself)
        arr = uw.libUnderworld.StGermain.StgVariable_getAsNumpyArray(self._cself.enMapVar)
        if( len(arr) % self.elementsLocal != 0 ):
            raise RuntimeError("Unsupported element to node mapping for save routine"+
                    "\nThere doesn't appear to be elements with a consistent number of nodes")
        # we ASSUME a constant number of nodes for each element
        # and we reshape the arr accordingly
        nodesPerElement = int(round(len(arr)/self.elementsLocal))
        return arr.reshape(self.elementsLocal, nodesPerElement)

    @property
    def data_elgId(self):
        """
        Returns
        -------
        numpy.ndarray
            Array specifying global element ids. Length is domain size, (local+shadow).
        """
        uw.libUnderworld.StgDomain.Mesh_GenerateElGlobalIdVar(self._cself)
        arr = uw.libUnderworld.StGermain.StgVariable_getAsNumpyArray(self._cself.eGlobalIdsVar)
        return arr

    @property
    def data_nodegId(self):
        """
        Returns
        -------
        numpy.ndarray
            Array specifying global node ids. Length is domain size, (local+shadow).
        """
        uw.libUnderworld.StgDomain.Mesh_GenerateNodeGlobalIdVar(self._cself)
        arr = uw.libUnderworld.StGermain.StgVariable_getAsNumpyArray(self._cself.vGlobalIdsVar)
        return arr

    @property
    def data(self):
        """
        Numpy proxy array proxy to underlying object vertex data. Note that the
        returned array is a proxy for all the *local* vertices, and it is
        provided as 1d list.

        As these arrays are simply proxys to the underlying memory structures,
        no data copying is required.

        Note that this property returns a read-only numpy array as default. If
        you wish to modify mesh vertex locations, you are required to use the
        deform_mesh context manager.

        If you are modifying the mesh, remember to modify any submesh associated
        with it accordingly.

        Returns
        -------
        numpy.ndarray
            The data proxy array.

        Example
        -------

        >>> import underworld as uw
        >>> someMesh = uw.mesh.FeMesh_Cartesian( elementType='Q1', elementRes=(2,2), minCoord=(-1.,-1.), maxCoord=(1.,1.) )
        >>> someMesh.data.shape
        (9, 2)

        You can retrieve individual vertex locations

        >>> someMesh.data[1]
        array([ 0., -1.])

        You can modify these locations directly, but take care not to tangle the mesh!
        Mesh modifications must occur within the deform_mesh context manager.

        >>> with someMesh.deform_mesh():
        ...    someMesh.data[1] = [0.1,-1.1]
        >>> someMesh.data[1]
        array([ 0.1, -1.1])

        """
        if self._arr is None:
            self._arr = uw.libUnderworld.StGermain.StgVariable_getAsNumpyArray(self._cself.verticesVariable)
            self._arr.flags.writeable = False
        return self._arr

    @contextlib.contextmanager
    def deform_mesh(self, isRegular=False, remainsRegular=None):
        """
        Any mesh deformation must occur within this python context manager. Note
        that certain algorithms may be switched to their irregular mesh equivalents
        (if not already set this way). This may have performance implications.

        Any submesh will also be appropriately updated on return from the context
        manager, as will various mesh metrics.

        Parameters
        ----------
        isRegular : bool
            The general assumption is that the deformed mesh will no longer be regular
            (orthonormal), and more general but less efficient algorithms will be
            selected via this context manager. To over-ride this behaviour, set
            this parameter to True.


        Example
        -------
        >>> import underworld as uw
        >>> someMesh = uw.mesh.FeMesh_Cartesian()
        >>> with someMesh.deform_mesh():
        ...     someMesh.data[0] = [0.1,0.1]
        >>> someMesh.data[0]
        array([ 0.1,  0.1])
        """

        if not remainsRegular is None:
            raise RuntimeError("'remainsRegular' parameter has been renamed to 'isRegular'")

        # execute any pre deform functions
        for function in self._pre_deform_functions:
            function()

        self.data.flags.writeable = True
        try:
            yield
        except Exception as e:
            raise uw._prepend_message_to_exception(e, "An exception was raised during mesh deformation. "
                                                     +"Your mesh may only be partially deformed. "
                                                     +"You can reset your mesh using the 'reset' method. "
                                                     +"Note that any submesh should not be modified directly, "
                                                     +"but will instead be updated automatically on return from "
                                                     +"the 'deform_mesh' context manager. \nEncountered exception message:\n")
        finally:
            self.data.flags.writeable = False
            if isRegular:
                self._cself.isRegular = True
                uw.libUnderworld.StgDomain.Mesh_SetAlgorithms( self._cself,
                                                               uw.libUnderworld.StgDomain.Mesh_RegularAlgorithms_New("",None) )
            else:
                uw.libUnderworld.StgDomain.Mesh_SetAlgorithms( self._cself, None )
                self._cself.isRegular = False
            uw.libUnderworld.StgDomain.Mesh_Sync( self._cself )
            uw.libUnderworld.StgDomain.Mesh_DeformationUpdate( self._cself )
            if hasattr(self,"subMesh") and self.subMesh:
                self.subMesh.reset()

            # execute any post deform functions
            for function in self._post_deform_functions:
                function()

    def add_variable(self, nodeDofCount, dataType='double', **kwargs):
        """
        Creates and returns a mesh variable using the discretisation of the given mesh.

        To set / read nodal values, use the numpy interface via the 'data' property.

        Parameters
        ----------
        dataType : string
            The data type for the variable.
            Note that only 'double' type variables are currently
            supported.
        nodeDofCount : int
            Number of degrees of freedom per node the variable will have

        Returns
        -------
        underworld.mesh.MeshVariable
            The newly created mesh variable.

        Example
        -------
        >>> linearMesh  = uw.mesh.FeMesh_Cartesian( elementType='Q1/dQ0', elementRes=(16,16), minCoord=(0.,0.), maxCoord=(1.,1.) )
        >>> scalarFeVar = linearMesh.add_variable( nodeDofCount=1, dataType="double" )
        >>> q0field     = linearMesh.subMesh.add_variable( 1 )  # adds variable to secondary elementType discretisation
        """

        var = uw.mesh.MeshVariable(self, nodeDofCount, dataType, **kwargs)
        return var

    def add_pre_deform_function( self, function ):
        """
        Adds a function function to be executed before mesh deformation
        is applied.

        Parameters
        ----------
        function : FunctionType
            Python (not underworld) function to be executed. Closures should be
            used where parameters are required.

        """
        self._pre_deform_functions.append( function )

    def add_post_deform_function( self, function ):
        """
        Adds a function function to be executed after mesh deformation
        is applied.

        Parameters
        ----------
        function : FunctionType
            Python (not underworld) function to be executed. Closures should be
            used where parameters are required.

        """
        self._post_deform_functions.append( function )

    @property
    def nodesLocal(self):
        """
        Returns
        -------
        int
            Returns the number of local nodes on the mesh.
        """
        return libUnderworld.StgDomain.Mesh_GetLocalSize(self._cself, 0)

    @property
    def nodesDomain(self):
        """
        Returns
        -------
        int
            Returns the number of domain (local+shadow) nodes on the mesh.
        """
        return libUnderworld.StgDomain.Mesh_GetDomainSize(self._cself, 0)

    @property
    def nodesGlobal(self):
        """
        Returns
        -------
        int
            Returns the number of global nodes on the mesh

        Example
        -------
        >>> someMesh = uw.mesh.FeMesh_Cartesian( elementType='Q1', elementRes=(2,2), minCoord=(-1.,-1.), maxCoord=(1.,1.) )
        >>> someMesh.nodesGlobal
        9
        """
        return libUnderworld.StgDomain.Mesh_GetGlobalSize(self._cself, 0)

    @property
    def elementsLocal(self):
        """
        Returns
        -------
        int
            Returns the number of local elements on the mesh

        Example
        -------
        >>> someMesh = uw.mesh.FeMesh_Cartesian( elementType='Q1', elementRes=(2,2), minCoord=(-1.,-1.), maxCoord=(1.,1.) )
        >>> someMesh.elementsLocal
        4
        """
        return libUnderworld.StgDomain.Mesh_GetLocalSize(self._cself, self.dim)

    @property
    def elementsDomain(self):
        """
        Returns
        -------
        int
            Returns the number of domain (local+shadow) elements on the mesh

        Example
        -------
        >>> someMesh = uw.mesh.FeMesh_Cartesian( elementType='Q1', elementRes=(2,2), minCoord=(-1.,-1.), maxCoord=(1.,1.) )
        >>> someMesh.elementsDomain
        4
        """
        return libUnderworld.StgDomain.Mesh_GetDomainSize(self._cself, self.dim)

    @property
    def elementsGlobal(self):
        """
        Returns
        -------
        int
            Returns the number of global elements on the mesh

        Example
        -------
        >>> someMesh = uw.mesh.FeMesh_Cartesian( elementType='Q1', elementRes=(2,2), minCoord=(-1.,-1.), maxCoord=(1.,1.) )
        >>> someMesh.elementsGlobal
        4
        """
        return libUnderworld.StgDomain.Mesh_GetGlobalSize(self._cself, self.dim)

    def reset(self):
        """
        Reset the mesh.

        Templated mesh (such as the DQ0 mesh) will be reset according
        to the current state of their geometryMesh.

        Other mesh (such as the Q1 & Q2) will be reset to their
        post-construction state.

        Notes
        -----
        This method must be called collectively by all processes.
        """
        self.generator._reset(self)
        # if we have a submesh, reset it as well
        if hasattr(self,"subMesh") and self.subMesh:
            self.subMesh.reset()


    @property
    def specialSets(self):
        """
        Returns
        -------
        dict
            This dictionary stores a set of special data sets relating to mesh objects.

        Example
        -------
        >>> import underworld as uw
        >>> someMesh = uw.mesh.FeMesh_Cartesian( elementType='Q1', elementRes=(2,2), minCoord=(0.,0.), maxCoord=(1.,1.) )
        >>> sorted(someMesh.specialSets.keys())    # NOTE THAT WE ONLY SORT THIS LIST SO THAT RESULTS ARE DETERMINISTIC FOR DOCTESTS
        ['AllWalls_VertexSet', 'Empty', 'MaxI_VertexSet', 'MaxJ_VertexSet', 'MinI_VertexSet', 'MinJ_VertexSet']
        >>> someMesh.specialSets["MinJ_VertexSet"]
        FeMesh_IndexSet([0, 1, 2])

        """
        if not hasattr(self, "_specialSets"):
            class _SpecialSetsDict(dict):
                """
                This special dictionary simply calls the function with the mesh object
                before returning it.
                """
                def __init__(self, mesh):
                    self._mesh = weakref.ref(mesh)

                    # call parents method
                    super(_SpecialSetsDict,self).__init__()
                def __getitem__(self,index):
                    # get item using regular dict
                    item = super(_SpecialSetsDict,self).__getitem__(index)
                    # now call using mesh and return
                    return item(self._mesh())
            self._specialSets = _SpecialSetsDict(self)

        return self._specialSets

    def _add_to_stg_dict(self,componentDictionary):
        # call parents method
        super(FeMesh,self)._add_to_stg_dict(componentDictionary)

        componentDictionary[self._mesh.name]["elementType"] = self._elementType

    def _get_iterator(self):
        # lets create the full index set
        iset = FeMesh_IndexSet(      object           = self,
                                     topologicalIndex = 0,
                                     size             = libUnderworld.StgDomain.Mesh_GetDomainSize( self._mesh, libUnderworld.StgDomain.MT_VERTEX ) )
        iset.addAll()
        return iset._get_iterator()

    def save( self, filename ):
        """
        Save the mesh to disk

        Parameters
        ----------
        filename : string
            The name of the output file.

        Returns
        -------
        underworld.utils.SavedFileData
            Data object relating to saved file. This only needs to be retained
            if you wish to create XDMF files and can be ignored otherwise.

        Notes
        -----
        This method must be called collectively by all processes.

        Example
        -------
        First create the mesh:

        >>> mesh = uw.mesh.FeMesh_Cartesian( elementType='Q1/dQ0', elementRes=(16,16), minCoord=(0.,0.), maxCoord=(1.,1.) )

        Save to a file (note that the 'ignoreMe' object isn't really required):

        >>> ignoreMe = mesh.save("saved_mesh.h5")

        Now let's try and reload. First create new mesh (note the different spatial size):

        >>> clone_mesh = uw.mesh.FeMesh_Cartesian( elementType='Q1/dQ0', elementRes=(16,16), minCoord=(0.,0.), maxCoord=(1.5,1.5) )

        Confirm clone mesh is different from original mesh:

        >>> import numpy as np
        >>> np.allclose(mesh.data,clone_mesh.data)
        False

        Now reload using saved file:

        >>> clone_mesh.load("saved_mesh.h5")

        Now check for equality:

        >>> np.allclose(mesh.data,clone_mesh.data)
        True

        >>> # clean up:
        >>> if uw.rank() == 0:
        ...     import os;
        ...     os.remove( "saved_mesh.h5" )

        """

        if hasattr(self.generator, 'geometryMesh'):
            raise RuntimeError("Cannot save this mesh as it's a subMesh. "
                                + "Most likely you only need to save its geometryMesh")
        if not isinstance(filename, str):
            raise TypeError("'filename', must be of type 'str'")

        h5f = h5py.File(name=filename, mode="w", driver='mpio', comm=MPI.COMM_WORLD)

        # save attributes and simple data - MUST be parallel as driver is mpio
        h5f.attrs['dimensions'] = self.dim
        h5f.attrs['mesh resolution'] = self.elementRes
        h5f.attrs['max'] = self.maxCoord
        h5f.attrs['min'] = self.minCoord
        h5f.attrs['regular'] = self._cself.isRegular
        h5f.attrs['elementType'] = self.elementType

        # write the vertices
        globalShape = ( self.nodesGlobal, self.data.shape[1] )
        dset = h5f.create_dataset("vertices",
                                  shape=globalShape,
                                  dtype=self.data.dtype)

        local = self.nodesLocal
        # write to the dset using the local set of global node ids
        with dset.collective:
            dset[self.data_nodegId[0:local],:] = self.data[0:local]

        # write the element node connectivity
        globalShape = ( self.elementsGlobal, self.data_elementNodes.shape[1] )
        dset = h5f.create_dataset("en_map",
                                  shape=globalShape,
                                  dtype=self.data_elementNodes.dtype)

        local = self.elementsLocal
        # write to the dset using the local set of global node ids
        with dset.collective:
            dset[self.data_elgId[0:local],:] = self.data_elementNodes[0:local]

        h5f.close()

        # return our file handle
        return uw.utils.SavedFileData(self, filename)

    def load(self, filename ):
        """
        Load the mesh from disk.

        Parameters
        ----------
        filename: str
            The filename for the saved file. Relative or absolute paths may be
            used, but all directories must exist.

        Notes
        -----
        This method must be called collectively by all processes.

        If the file data array is the same length as the current mesh
        global size, it is assumed the file contains compatible data. Note that
        this may not be the case where for example where you have saved using a
        2*8 resolution mesh, then loaded using an 8*2 resolution mesh.

        Provided files must be in hdf5 format, and use the correct schema.

        Example
        -------
        Refer to example provided for 'save' method.

        """
        self.reset()
        if not isinstance(filename, str):
            raise TypeError("Expected filename to be provided as a string")

        # get field and mesh information
        h5f = h5py.File( filename, "r", driver='mpio', comm=MPI.COMM_WORLD );

        # get resolution of old mesh
        res = h5f.attrs['mesh resolution']
        if res is None:
            raise RuntimeError("Can't read the 'mesh resolution' for the field hdf5 file,"+
                   " was it created correctly?")

        if (res == self.elementRes).all() == False:
            raise RuntimeError("Provided file mesh resolution does not appear to correspond to\n"\
                               "resolution of mesh object.")

        dset = h5f.get('vertices')
        if dset == None:
            raise RuntimeError("Can't find the 'vertices' dataset in hdf5 file '{0}'".format(filename) )

        dof = dset.shape[1]
        if dof != self.data.shape[1]:
            raise RuntimeError("Can't load hdf5 '{0}', incompatible data shape".format(filename))

        if len(dset) != self.nodesGlobal:
            raise RuntimeError("Provided data file appears to be for a different resolution mesh.")

        with self.deform_mesh(isRegular=h5f.attrs['regular']):
            with dset.collective:
                self.data[0:self.nodesLocal] = dset[self.data_nodegId[0:self.nodesLocal],:]

        h5f.close()


class MeshGenerator(_stgermain.StgCompoundComponent):
    """
    Abstract base class for all mesh generators.

    Parameter
    ---------
    partitioned: bool
        If false, the mesh is not partitioned across entire processor pool. Instead
        mesh is entirely owned by processor which generated it.

    """
    _objectsDict = { "_gen": None }
    _selfObjectName = "_gen"

    def __init__(self, partitioned=True, **kwargs):
        if not isinstance(partitioned,bool):
            raise TypeError("'partitioned' parameter must be of type 'bool'.")
        self._partitioned = partitioned
        # build parent
        super(MeshGenerator,self).__init__(**kwargs)

    @property
    def dim(self):
        """
        Returns
        -------
        int
            The mesh dimensionality.
        """
        return self._dim

    @abc.abstractmethod
    def _reset(self,mesh):
        """
        Abstract class which handles mesh resetting.
        """
        pass

    def _add_to_stg_dict(self,componentDictionary):
        # call parents method
        super(MeshGenerator,self)._add_to_stg_dict(componentDictionary)

        componentDictionary[self._gen.name]["partitioned"] = self._partitioned

class CartesianMeshGenerator(MeshGenerator):
    """
    Abstract base class for all cartesian mesh generators.
    Generators of this class provide algorithms to build meshes which are
    logically and geometrically Cartesian.

    Parameter
    ---------
    elementRes: list,tuple
        List or tuple of ints specifying mesh resolution. See CartesianMeshGenerator.elementRes
        docstring for further information.
    minCoord:  list, tuple
        List or tuple of floats specifying minimum mesh location. See CartesianMeshGenerator.minCoord
        docstring for further information.
    maxCoord: list, tuple
        List or tuple of floats specifying maximum mesh location. See CartesianMeshGenerator.maxCoord
        docstring for further information.
    periodic: list, tuple
        List or tuple of bools, specifying mesh periodicity in each direction.

    """
    def __init__(self, elementRes, minCoord, maxCoord, periodic=None, **kwargs):

        if not isinstance(elementRes,(list,tuple)):
            raise TypeError("'elementRes' object passed in must be of type 'list' or 'tuple'")
        for item in elementRes:
            if not isinstance(item,(int)) or (item < 1):
                raise TypeError("'elementRes' list must only contain positive integers.")
        if not len(elementRes) in [2,3]:
            raise ValueError("For 'elementRes', you must provide a tuple of length 2 or 3 (for respectively a 2d or 3d mesh).")
        self._elementRes = elementRes

        if not isinstance(minCoord,(list,tuple)):
            raise TypeError("'minCoord' object passed in must be of type 'list' or 'tuple'")
        for item in minCoord:
            if not isinstance(item,(int,float)):
                raise TypeError("'minCoord' object passed in must only contain objects of type 'int' or 'float'")
        if len(minCoord) != len(elementRes):
            raise ValueError("'minCoord' tuple length ({}) must be the same as that of 'elementRes' ({}).".format(len(minCoord),len(elementRes)))
        self._minCoord = minCoord

        if not isinstance(maxCoord,(list,tuple)):
            raise TypeError("'maxCoord' object passed in must be of type 'list' or 'tuple'")
        for item in maxCoord:
            if not isinstance(item,(int,float)):
                raise TypeError("'maxCoord' object passed in must only contain objects of type 'int' or 'float'")
        if len(maxCoord) != len(elementRes):
            raise ValueError("'maxCoord' tuple length ({}) must be the same as that of 'elementRes' ({}).".format(len(maxCoord),len(elementRes)))
        self._maxCoord = maxCoord

        self._dim = len(elementRes)

        if periodic:
            if not isinstance(periodic,(list,tuple)):
                raise TypeError("'periodic' object passed in must be of type 'list' or 'tuple' in CartesianMeshGenerator")
            for item in periodic:
                if not isinstance(item,(bool)):
                    raise TypeError("'periodic' list must only contain booleans.")
            if len(periodic) != len(elementRes):
                raise ValueError("'periodic' tuple length ({}) must be the same as that of 'elementRes' ({}).".format(len(periodic),len(elementRes)))
        self._periodic = periodic

        for ii in range(0,self.dim):
            if minCoord[ii] >= maxCoord[ii]:
                raise ValueError("'minCoord[{}]' must be less than 'maxCoord[{}]'".format(ii,ii))

        # build parent
        super(CartesianMeshGenerator,self).__init__(**kwargs)

    @property
    def elementRes(self):
        """
        Returns
        -------
        list, tuple
            Element count to generate in I, J & K directions. Must be provided
            as a tuple of integers.
        """
        return self._elementRes
    @property
    def minCoord(self):
        """
        Returns
        -------
        list, tuple
            Minimum coordinate position for cartesian mesh.
            Values correspond to minimums in each direction (I,J,K) of the mesh.
            Note, this is the value used for initialisation, but mesh may be
            advecting.
        """
        return self._minCoord
    @property
    def periodic(self):
        """
        Returns
        -------
        list, tuple
            List of bools specifying mesh periodicity in each direction.
        """
        return self._periodic
    @property
    def maxCoord(self):
        """
        Returns
        -------
        list, tuple
            Maximum coordinate position for cartesian mesh.
            Values correspond to maximums in each direction (I,J,K) of the mesh.
            Note, this is the value used for initialisation, but mesh may be
            advecting.
        """
        return self._maxCoord

    def _add_to_stg_dict(self,componentDictionary):
        # call parents method
        super(CartesianMeshGenerator,self)._add_to_stg_dict(componentDictionary)

        componentDictionary[self._gen.name][      "size"] = self._elementRes
        componentDictionary[self._gen.name][  "minCoord"] = self._minCoord
        componentDictionary[self._gen.name][  "maxCoord"] = self._maxCoord
        componentDictionary[self._gen.name][       "dim"] = self._dim
        if self.periodic:
            componentDictionary[self._gen.name]["periodic_x"] = self._periodic[0]
            componentDictionary[self._gen.name]["periodic_y"] = self._periodic[1]
            if self._dim == 3:
                componentDictionary[self._gen.name]["periodic_z"] = self._periodic[2]

    def _reset(self,mesh):
        """
        Reset method for mesh generated using the cartesian generator. This method
        will reset the mesh to regular cartesian geometry.

        >>> import underworld as uw
        >>> import numpy as np
        >>> mesh = uw.mesh.FeMesh_Cartesian(elementType='Q1')

        Grab copy of original state:
        >>> vertexCopy = mesh.data.copy()

        Deform mesh:
        >>> with mesh.deform_mesh():
        ...     mesh.data[:] += 0.1*np.sin(mesh.data[:])

        Confirm mesh is different:
        >>> np.allclose(mesh.data,vertexCopy)
        False

        Now reset mesh and test again:
        >>> mesh.reset()
        >>> np.allclose(mesh.data,vertexCopy)
        True

        Lets do the same for the Q2 mesh:
        >>> mesh = uw.mesh.FeMesh_Cartesian(elementType='Q2')
        >>> vertexCopy = mesh.data.copy()
        >>> with mesh.deform_mesh():
        ...     mesh.data[:] += 0.1*np.sin(mesh.data[:])
        >>> np.allclose(mesh.data,vertexCopy)
        False
        >>> mesh.reset()
        >>> np.allclose(mesh.data,vertexCopy)
        True

        """
        uw.libUnderworld.StgDomain.CartesianGenerator_GenGeom( self._gen, mesh._cself, None)
        mesh._cself.isRegular = True
        # set algos back to regular
        uw.libUnderworld.StgDomain.Mesh_SetAlgorithms( mesh._cself,
                                                       uw.libUnderworld.StgDomain.Mesh_RegularAlgorithms_New("",None) )
        uw.libUnderworld.StgDomain.Mesh_Sync( self._cself )
        uw.libUnderworld.StgDomain.Mesh_DeformationUpdate( mesh._cself )


class QuadraticCartesianGenerator(CartesianMeshGenerator):
    """
    This class provides the algorithms to generate a 'Q2' (ie quadratic) mesh.
    """
    _objectsDict = { "_gen": "C2Generator" }

class LinearCartesianGenerator(CartesianMeshGenerator):
    """
    This class provides the algorithms to generate a 'Q1' (ie linear) mesh.
    """
    _objectsDict = { "_gen": "CartesianGenerator" }


class TemplatedMeshGenerator(MeshGenerator):
    """
    Abstract Class. Children of this class provide algorithms to generate a
    mesh by stenciling nodes on the cells of the provided geometry mesh.

    Parameter:
    ----------
    geometryMesh: underworld.mesh.FeMesh
        The geometry mesh.
    """
    def __init__(self, geometryMesh, **kwargs):
        if not isinstance(geometryMesh,(FeMesh)):
            raise TypeError("'geometryMesh' object passed in must be of type 'FeMesh'")
        # note we keep a weakref to avoid circular dependencies
        self._geometryMeshWeakref = weakref.ref(geometryMesh)

        self._dim = self.geometryMesh.dim

        super(TemplatedMeshGenerator,self).__init__(**kwargs)

    @property
    def geometryMesh(self):
        """
        Returns
        -------
        underworld.mesh.FeMesh
            This is the FeMesh from which the TemplatedMeshGenerator obtains
            the cells to template nodes upon. Note that this class only retains
            a weakref to the geometryMesh, and therefore this property may return
            None.
        """
        return self._geometryMeshWeakref()

    def _add_to_stg_dict(self,componentDictionary):
        # call parents method
        super(TemplatedMeshGenerator,self)._add_to_stg_dict(componentDictionary)
        componentDictionary[self._gen.name]["elementMesh"] = self.geometryMesh._cself.name

class LinearInnerGenerator(TemplatedMeshGenerator):
    """
    This class provides the algorithms to generate a 'dPc1' mesh.
    """
    _objectsDict = { "_gen": "Inner2DGenerator" }

    def _reset(self,mesh):
        """
        Reset method for mesh generated using the dPc1 generator. This method
        will reset the mesh according to its geometryMesh's current state.

        >>> import underworld as uw
        >>> import numpy as np
        >>> mesh = uw.mesh.FeMesh_Cartesian(elementType='Q2/dPc1')

        Grab copy of original state:
        >>> vertexCopy = mesh.subMesh.data.copy()

        Deform mesh.  Remember, we always modify the parent mesh:
        >>> with mesh.deform_mesh():
        ...     mesh.data[:] += 0.1*np.sin(mesh.data[:])

        Confirm subMesh has been deformed:
        >>> np.allclose(mesh.subMesh.data,vertexCopy)
        False

        Now reset mesh and test again:
        >>> mesh.reset()
        >>> np.allclose(mesh.subMesh.data,vertexCopy)
        True
        """

        uw.libUnderworld.StgFEM.Inner2DGenerator_BuildGeometry( self._gen, mesh._cself)

class dQ1Generator(TemplatedMeshGenerator):
    """
    This class provides the algorithms to generate a 'dQ1' mesh.
    """
    _objectsDict = { "_gen": "dQ1Generator" }

    def _reset(self,mesh):
        """
        Reset method for mesh generated using the dQ1 generator. This method
        will reset the mesh according to its geometryMesh's current state.

        >>> import underworld as uw
        >>> import numpy as np
        >>> mesh = uw.mesh.FeMesh_Cartesian(elementType='Q2/dQ1')

        Grab copy of original state:
        >>> vertexCopy = mesh.subMesh.data.copy()

        Deform mesh.  Remember, we always modify the parent mesh:
        >>> with mesh.deform_mesh():
        ...     mesh.data[:] += 0.1*np.sin(mesh.data[:])

        Confirm subMesh has been deformed:
        >>> np.allclose(mesh.subMesh.data,vertexCopy)
        False

        Now reset mesh and test again:
        >>> mesh.reset()
        >>> np.allclose(mesh.subMesh.data,vertexCopy)
        True
        """
        uw.libUnderworld.StgFEM.dQ1Generator_BuildGeometry( self._gen, mesh._cself)

class ConstantGenerator(TemplatedMeshGenerator):
    """
    This class provides the algorithms to generate a 'dQ0' mesh.
    """
    _objectsDict = { "_gen": "C0Generator" }

    def _reset(self,mesh):
        """
        Reset method for mesh generated using the dQ1 generator. This method
        will reset the mesh according to its geometryMesh's current state.

        >>> import underworld as uw
        >>> import numpy as np
        >>> mesh = uw.mesh.FeMesh_Cartesian(elementType='Q1/dQ0')

        Grab copy of original state:
        >>> vertexCopy = mesh.subMesh.data.copy()

        Deform mesh.  Remember, we always modify the parent mesh:
        >>> with mesh.deform_mesh():
        ...     mesh.data[:] += 0.1*np.sin(mesh.data[:])

        Confirm subMesh has been deformed:
        >>> np.allclose(mesh.subMesh.data,vertexCopy)
        False

        Now reset mesh and test again:
        >>> mesh.reset()
        >>> np.allclose(mesh.subMesh.data,vertexCopy)
        True
        """
        uw.libUnderworld.StgFEM.C0Generator_BuildGeometry( self._gen, mesh._cself)


class FeMesh_Cartesian(FeMesh, CartesianMeshGenerator):
    """
    This class generates a finite element mesh which is topologically cartesian
    and geometrically regular. It is possible to directly build a dual mesh by
    passing a pair of element types to the constructor.

    Refer to parent classes for parameters beyond those below.

    Parameters
    ----------
    elementType: str
        Mesh element type. Note that this class allows the user to
        (optionally) provide a pair of elementTypes for which a dual
        mesh will be created.
        The submesh is accessible through the 'subMesh' property. The
        primary mesh itself is the object returned by this constructor.
    elementRes: list,tuple
        List or tuple of ints specifying mesh resolution. See CartesianMeshGenerator.elementRes
        docstring for further information.
    minCoord:  list, tuple
        List or tuple of floats specifying minimum mesh location. See CartesianMeshGenerator.minCoord
        docstring for further information.
    maxCoord: list, tuple
        List or tuple of floats specifying maximum mesh location. See CartesianMeshGenerator.maxCoord
        docstring for further information.
    periodic: list, tuple
        List or tuple of bools, specifying mesh periodicity in each direction.
    partitioned: bool
        If false, the mesh is not partitioned across entire processor pool. Instead
        mesh is entirely owned by processor which generated it.


    Examples
    --------
    To create a linear mesh:

    >>> import underworld as uw
    >>> someMesh = uw.mesh.FeMesh_Cartesian( elementType='Q1', elementRes=(16,16), minCoord=(0.,0.), maxCoord=(1.,1.) )
    >>> someMesh.dim
    2
    >>> someMesh.elementRes
    (16, 16)

    Alternatively, you can create a linear/constant dual mesh

    >>> someDualMesh = uw.mesh.FeMesh_Cartesian( elementType='Q1/dQ0', elementRes=(16,16), minCoord=(0.,0.), maxCoord=(1.,1.) )
    >>> someDualMesh.elementType
    'Q1'
    >>> subMesh = someDualMesh.subMesh
    >>> subMesh.elementType
    'DQ0'

    To set / read vertex coords, use the numpy interface via the 'data' property.

    """

    _meshGenerator = [ "C2Generator", "CartesianGenerator" ]
    _objectsDict = { "_gen": None }  # this is set programmatically in __new__

    def __new__(cls, elementType="Q1/dQ0", elementRes=(4,4), minCoord=(0.,0.), maxCoord=(1.,1.), periodic=None, partitioned=True, **kwargs):
        # This class requires a custom __new__ so that we can decide which
        # type of generator is required dynamically

        if not isinstance(elementType,(str,tuple,list)):
            raise TypeError("'elementType' object passed in must be of type 'str', 'list' or 'tuple'")

        if isinstance(elementType, str):
            # convert to tuple to make things easier
            import re
            elementType = re.split(",|-|/",elementType)

        if len(elementType) > 2:
            raise ValueError("A maximum of two mesh types are currently supported.")
        for elType in elementType:
            if not isinstance(elType,str):
                raise TypeError("Items in provided 'elementType' object must be of type 'str'")
            if elType.upper() not in cls._supportedElementTypes:
                raise ValueError("'elementType' provided ({}) does not appear to be supported. \n \
                                  Supported types are {}.".format(elType.upper(),cls._supportedElementTypes))

        # Only supporting 2 'main' element types here
        if elementType[0].upper() not in cls._supportedElementTypes[0:2]:
            raise ValueError("Primary elementType must be of type '{}' or '{}'.".format(cls._supportedElementTypes[0],cls._supportedElementTypes[1]))
        if len(elementType) == 2:
            # all element types after first one can be in a sub-mesh.
            if elementType[1].upper() not in cls._supportedElementTypes[1:]:
                st = ' '.join('{}'.format(t) for t in cls._supportedElementTypes[1:])
                raise ValueError("Secondary elementType must be one of type '{}'.".format(st) )

        overruleDict = {}
        # Only supporting 2 'main' elements types here
        if elementType[0].upper() == cls._supportedElementTypes[0]:
            overruleDict["_gen"] = cls._meshGenerator[0]
        if elementType[0].upper() == cls._supportedElementTypes[1]:
            overruleDict["_gen"] = cls._meshGenerator[1]

        return super(FeMesh_Cartesian,cls).__new__(cls, objectsDictOverrule=overruleDict, **kwargs)


    def __init__(self, elementType="Q1/dQ0", elementRes=(4,4), minCoord=(0.,0.), maxCoord=(1.,1.), periodic=None, partitioned=True, **kwargs):

        if isinstance(elementType, str):
            # convert to tuple to make things easier
            import re
            elementType = re.split(",|-|/",elementType)

        self._elementTypes = elementType
        # ok, lets go ahead and build primary mesh (ie, self)
        super(FeMesh_Cartesian,self).__init__(elementType=elementType[0], elementRes=elementRes, minCoord=minCoord, maxCoord=maxCoord, periodic=periodic, partitioned=partitioned, **kwargs)

        # lets add the special sets
        self.specialSets["MaxI_VertexSet"] = _specialSets_Cartesian.MaxI_VertexSet
        self.specialSets["MinI_VertexSet"] = _specialSets_Cartesian.MinI_VertexSet
        self.specialSets["MaxJ_VertexSet"] = _specialSets_Cartesian.MaxJ_VertexSet
        self.specialSets["MinJ_VertexSet"] = _specialSets_Cartesian.MinJ_VertexSet
        if(self.dim==3):
            self.specialSets["MaxK_VertexSet"] = _specialSets_Cartesian.MaxK_VertexSet
            self.specialSets["MinK_VertexSet"] = _specialSets_Cartesian.MinK_VertexSet
        self.specialSets["AllWalls_VertexSet"] = _specialSets_Cartesian.AllWalls

    def _setup(self):
        # build the sub-mesh now
        self._secondaryMesh = None
        if len(self._elementTypes) == 2:
            if  self._elementTypes[1].upper() == self._supportedElementTypes[1]:
                genSecondary = LinearCartesianGenerator(elementRes=elementRes, minCoord=minCoord, maxCoord=maxCoord, periodic=periodic, **kwargs)
            elif self._elementTypes[1].upper() == self._supportedElementTypes[2]:
                genSecondary = dQ1Generator( geometryMesh=self )
            elif self._elementTypes[1].upper() == self._supportedElementTypes[3]:
                genSecondary = LinearInnerGenerator( geometryMesh=self )
            elif self._elementTypes[1].upper() == self._supportedElementTypes[4]:
                genSecondary = ConstantGenerator( geometryMesh=self )
            else:
                st = ' '.join('{}'.format(t) for t in self._supportedElementTypes[1:])
                raise ValueError("The secondary mesh must be of type '{}': '{}' was passed in. Tested against '{}'".format(st,self._elementTypes[1].upper(), self._supportedElementTypes[1]) )

            self._secondaryMesh = FeMesh( elementType=self._elementTypes[1].upper(), generator=genSecondary )

        # add a boundary MeshVariable - 1 if nodes is on the boundary(ie 'AllWalls_VertexSet'), 0 if node is internal
        self.bndMeshVariable = uw.mesh.MeshVariable(self, 1)
        self.bndMeshVariable.data[:] = 0.
        self.bndMeshVariable.data[self.specialSets["AllWalls_VertexSet"].data] = 1.0


    @property
    def subMesh(self):
        """
        Returns
        -------
        underworld.mesh.FeMesh
            Returns the submesh where the object is a dual mesh, or None otherwise.
        """
        return self._secondaryMesh

    def integrate(self, fn):
        """
        Perform a domain integral of the given underworld function over this mesh

        Parameters
        ----------
        mesh : uw.mesh.FeMesh_Cartesian
            Domain to perform integral over.

        Examples
        --------

        >>> mesh = uw.mesh.FeMesh_Cartesian(minCoord=(0.0,0.0), maxCoord=(1.0,2.0))
        >>> fn_1 = uw.function.misc.constant(2.0)
        >>> np.allclose( mesh.integrate( fn_1 )[0], 4 )
        True

        >>> fn_2 = uw.function.misc.constant(2.0) * (0.5, 1.0)
        >>> np.allclose( mesh.integrate( fn_2 ), [2,4] )
        True

        """
        # julian, i've dumbed this down for now as i'm not sure how to handle the
        # circular dependency.  i think the performance hit will be generally
        # negligible
        _volume_integral = uw.utils.Integral(mesh=self, fn=fn)
        return _volume_integral.evaluate()

class FeMesh_IndexSet(uw.container.ObjectifiedIndexSet, fn.FunctionInput):
    """
    This class ties the FeMesh instance to an index set, and stores other
    metadata relevant to the set.

    Parameters
    ----------
    object: underworld.mesh.FeMesh
        The FeMesh instance from which the IndexSet was extracted.
    topologicalIndex: int
        Mesh topological index for which the IndexSet relates. See
        docstring for further info.

    Example
    -------

    >>> amesh = uw.mesh.FeMesh_Cartesian( elementType='Q1/dQ0', elementRes=(4,4), minCoord=(0.,0.), maxCoord=(1.,1.) )
    >>> iset = uw.libUnderworld.StgDomain.RegularMeshUtils_CreateGlobalMaxISet( amesh._mesh )
    >>> uw.mesh.FeMesh_IndexSet( amesh, topologicalIndex=0, size=amesh.nodesGlobal, fromObject=iset )
    FeMesh_IndexSet([ 4,  9, 14, 19, 24])

    """
    def __init__(self, object, topologicalIndex=None, *args, **kwargs):
        if topologicalIndex not in (0,1,2,3):
            raise ValueError("Topological index must be within [0,3].")
        if not isinstance(object, FeMesh):
            raise TypeError("'object' parameter must be of (sub)type 'FeMesh'.")
        self._toplogicalIndex = topologicalIndex

        super(FeMesh_IndexSet,self).__init__(object,*args,**kwargs)

    @property
    def topologicalIndex(self):
        """
        Returns
        -------
        int
            The topological index for the indices. The mapping is:
                0 - vertex
                1 - edge
                2 - face
                3 - volume
        """
        return self._toplogicalIndex


    def __repr__(self):
        return repr(self.data).replace("array","FeMesh_IndexSet").replace(", dtype=uint32","")

    def _checkCompatWith(self,other):
        """
        Checks that these have identical topo
        """
        # check parent first
        super(FeMesh_IndexSet,self)._checkCompatWith(other)

        if self.topologicalIndex != other.topologicalIndex:
            raise TypeError("This operation is illegal. The topologicalIndex for these sets do not correspond.")

        if self.object._cself != other.object._cself:
            raise TypeError("This operation is illegal. The meshes associated with these IndexSets appear to be different.")
    def __call__(self, *args, **kwards):
        raise RuntimeError("Note that if you accessed this IndexSet via a specialSet dictionary,\n"+
                           "the interface has changed, and you should no longer call the object.\n"+
                           "This is now handled internally. Simpy use the objects directly.\n"+
                           "Ie, remove the '()'.")
    def _get_iterator(self):
        return libUnderworld.Function.MeshIndexSet(self._cself, self.object._cself)

class FeMesh_SRegion(FeMesh_Cartesian):
    def __new__(cls, **kwargs):
        return super(FeMesh_SRegion,cls).__new__(cls, **kwargs)

    def __init__(self, elementRes=(16,16,10), radialLengths=(3.0,6.0), latExtent=90.0, longExtent=90.0, centroid=[0.0,0.0,0.0], **kwargs):
        """
        Cre Cubed-sphere sixth, centered on the 'centroid'.


        MinI_VertexSet / MaxI_VertexSet -> longitudinal walls : [min/max] = [west/east]
        MinJ_VertexSet / MaxJ_VertexSet -> latitudinal walls  : [min/max] = [south/north]
        MinK_VertexSet / MaxK_VertexSet -> radial walls       : [min/max] = [inner/outer]

        Refer to parent classes for parameters beyond those below.

        Parameter
        ---------
        elementRes : tuple
            Tuple determining number of elements (longitudinally, latitudinally, radially).
        radialLengths : tuple
            Tuple determining the (inner radialLengths, outer radialLengths).
        longExtent : float
            The angular extent of the domain between great circles of longitude.
        latExtent : float
            The angular extent of the domain between great circles of latitude.


        Example
        -------

        >>> (radMin, radMax) = (4.0,8.0)
        >>> mesh = uw.mesh.FeMesh_SRegion( elementRes=(20,20,14), radialLengths=(radMin, radMax) )
        >>> integral = uw.utils.Integral( 1.0, mesh).evaluate()[0]
        >>> exact = 4/3.0*np.pi*(radMax**3 - radMin**2) / 6.0
        >>> np.fabs(integral-exact)/exact < 1e-1
        True
        """

        if not isinstance( latExtent, (float,int) ):
            raise TypeError("Provided 'latExtent' must be a float or integer")
        self._latExtent = latExtent
        if not isinstance( longExtent, (float,int) ):
            raise TypeError("Provided 'longExtent' must be a float or integer")
        self._longExtent = longExtent
        if not isinstance( radialLengths, (tuple,list)):
            raise TypeError("Provided 'radialLengths' must be a tuple/list of 2 floats")
        if len(radialLengths) != 2:
            raise ValueError("Provided 'radialLengths' must be a tuple/list of 2 floats")
        for el in radialLengths:
            if not isinstance( el, (float,int)) :
                raise TypeError("Provided 'radialLengths' must be a tuple/list of 2 floats")
        self._radialLengths = radialLengths

        lat_half = latExtent/2.0
        long_half = longExtent/2.0

        # build 3D mesh cartesian mesh centred on (0.0,0.0,0.0) - in _setup() we deform the mesh
        # elementType="Q1/dQ0",
        super(FeMesh_SRegion,self).__init__(elementRes=elementRes,
                    minCoord=(radialLengths[0],-long_half,-lat_half), maxCoord=(radialLengths[1],long_half,lat_half), periodic=None, **kwargs)

        self.specialSets["innerWall_VertexSet"] = _specialSets_Cartesian.MinI_VertexSet
        self.specialSets["outerWall_VertexSet"] = _specialSets_Cartesian.MaxI_VertexSet
        self.specialSets["northWall_VertexSet"] = _specialSets_Cartesian.MaxK_VertexSet
        self.specialSets["southWall_VertexSet"] = _specialSets_Cartesian.MinK_VertexSet
        self.specialSets["eastWall_VertexSet"]  = _specialSets_Cartesian.MaxJ_VertexSet
        self.specialSets["westWall_VertexSet"]  = _specialSets_Cartesian.MinJ_VertexSet

        self._centroid = centroid

    def _setup(self):
        import underworld.function as fn

        with self.deform_mesh():
            # perform Cubed-sphere projection on coordinates
            # fac = np.pi/180.0
            old = self.data
            (x,y) = (np.tan(self.data[:,1]*np.pi/180.0), np.tan(self.data[:,2]*np.pi/180.0))
            d = self.data[:,0] / np.sqrt( x**2 + y**2 + 1)
            self.data[:,0] = self._centroid[0] + d*x
            self.data[:,1] = self._centroid[1] + d*y
            self.data[:,2] = self._centroid[2] + d

        # ASSUME the parent class builds the _boundaryNodeFn
        # self.bndMeshVariable = uw.mesh.MeshVariable(self, 1)
        # self.bndMeshVariable.data[:] = 0.
        # # set a value 1.0 on provided vertices
        # self.bndMeshVariable.data[self.specialSets["AllWalls_VertexSet"].data] = 1.0
        # # note we use this condition to only capture border swarm particles
        # # on the surface itself. for those directly adjacent, the deltaMeshVariable will evaluate
        # # to non-zero (but less than 1.), so we need to remove those from the integration as well.
        self._boundaryNodeFn = fn.branching.conditional(
                                        [  ( self.bndMeshVariable > 0.999, 1. ),
                                        (                    True, 0. )   ] )

        """
        Rotation documentation.
        We will create 3 basis vectors that will rotate the (x,y,z) problem to be a
        (r,n,t) [radial, normal to cut, tangential to cut] problem.

        The rotations are performed on the local element level using the existing machinery
        provided by UW2. As such only elements on the domain boundary need rotation, all internal
        elements can continue with the (x,y,z) representation.

        This is implemented with rotations on all dofs such that:
         1. If on the domain boundary - rotated to (r,n,t) and
         2. If not on the domain boundary - rotated by identity matrix i.e. (NO rotation).
        """

        # initialiase bases vectors as meshVariables
        self._e1 = self.add_variable(nodeDofCount=3)
        self._e2 = self.add_variable(nodeDofCount=3)
        self._e3 = self.add_variable(nodeDofCount=3)

        # _x_or_radial, y_or_east, z_or_north functions
        self._fn_x_or_radial = fn.branching.conditional(
                                    [ ( self.bndMeshVariable > 0.9, self.fn_unitvec_radial() ),
                                      (               True, fn.misc.constant(1.0)*(1.,0.,0.) ) ] )
        self._fn_y_or_east   = fn.branching.conditional(
                                    [ ( self.bndMeshVariable > 0.9, self._getEWFn() ),
                                      (               True, fn.misc.constant(1.0)*(0.,1.,0.) ) ] )
        self._fn_z_or_north  = fn.branching.conditional(
                                    [ ( self.bndMeshVariable > 0.9, self._getNSFn() ),
                                      (               True, fn.misc.constant(1.0)*(0.,0.,1.) ) ] )

        # shorthand variables for the walls
        inner = self.specialSets["innerWall_VertexSet"]
        outer = self.specialSets["outerWall_VertexSet"]
        W     = self.specialSets["westWall_VertexSet"]
        E     = self.specialSets["eastWall_VertexSet"]
        S     = self.specialSets["southWall_VertexSet"]
        N     = self.specialSets["northWall_VertexSet"]

        # evaluate the new bases
        self._e1.data[:] = self._fn_x_or_radial.evaluate(self)
        self._e2.data[:] = self._fn_y_or_east.evaluate(self) # only good on EW walls
        self._e3.data[:] = self._fn_z_or_north.evaluate(self) # only good on NS walls

        # build the correct e3 on EW, with e3 = e1 cross e2
        walls = E+W
        a = self._e1.data[walls.data]
        b = self._e2.data[walls.data]
        self._e3.data[walls.data] = np.cross(a,b)

        # build the correct e2 on NS-EW
        # note, at the side edges of the sixth a choice for the basis must be made
        # as two non orthogonal side walls meet. We let the basis of the EW walls
        # define the rotations required and don't correct them below.
        walls = N+S - walls
        a = self._e3.data[walls.data]
        b = self._e1.data[walls.data]
        self._e2.data[walls.data] = np.cross(a,b)

    def fn_unitvec_radial(self):

        pos = fn.coord()
        centre = self._centroid
        r_vec = pos - centre
        mag = fn.math.sqrt(fn.math.dot( r_vec, r_vec ))
        r_vec = r_vec / mag
        return r_vec

    def _getEWFn(self):
        pos = fn.coord() - self._centroid
        xi = fn.math.atan(pos[0]/pos[2])
        # vec = [ cos(xi), 0.0, -sin(xi) ]
        vec =       fn.math.cos(xi) * (1.,0.,0.)
        vec = vec + fn.math.sin(xi) * (0.,0.,-1.)
        return vec

    def _getNSFn(self):
        pos = fn.coord() - self._centroid
        xi = fn.math.atan(pos[1]/pos[2])
        # vec = [ 0.0, cos(xi), -sin(xi) ]
        vec =       fn.math.cos(xi) * (0.,1.,0.)
        vec = vec + fn.math.sin(xi) * (0.,0.,-1.)
        return vec



class FeMesh_Cylinder(FeMesh_Cartesian):
# LNM

    def __new__(cls, **kwargs):
        return super(FeMesh_Cylinder,cls).__new__(cls, **kwargs)

    def __init__(self, elementRes=(6,12,12), cyl_size=(0.0,1.0,1.0), elementType="Q1/dQ0", **kwargs):
        """

        Refer to parent classes for parameters beyond those below.

        Parameter
        ---------
        elementRes : tuple
            Tuple determining number of elements (longitudinally, latitudinally, radially).
        cyl_size : tuple
            Tuple determining the (base height, lid height and radius).


        """

        if not isinstance( cyl_size, (tuple,list)):
            raise TypeError("Provided 'cyl_size' must be a tuple/list of 3 floats")
        if len(cyl_size) != 3:
            raise ValueError("Provided 'cyl_size' must be a tuple/list of 3 floats")
        for el in cyl_size:
            if not isinstance( el, (float,int)) :
                raise TypeError("Provided 'cyl_size' must be a tuple/list of 3 floats")

        self._cyl_size = cyl_size

        # build 3D mesh cartesian mesh centred on (0.0,0.0,0.0) - in _setup() we deform the mesh
        # elementType="Q1/dQ0",
        super(FeMesh_Cylinder,self).__init__(elementRes=elementRes,
                    minCoord=(0.0,-1.0,-1.0),
                    maxCoord=(1.0, 1.0, 1.0),
                    periodic=None, **kwargs)

        self.specialSets["base_VertexSet"] = _specialSets_Cartesian.MinI_VertexSet
        self.specialSets["lid_VertexSet"]  = _specialSets_Cartesian.MaxI_VertexSet
        self.specialSets["verticalWall_VertexSet"] = _specialSets_Cartesian.AllJKWalls



    def _setup(self):
        import underworld.function as fn

        radius = self._cyl_size[2]
        base   = self._cyl_size[0]
        top    = self._cyl_size[1]

        W = self.specialSets["verticalWall_VertexSet"]

        with self.deform_mesh():
            # old = self.data
            (x,y) = (self.data[:,1], self.data[:,2] )

            # Move nodes away from the axis
            r = np.hypot(x,y)
            x[ r == 0.0 ] += 0.000001 * self._cyl_size[2]

            theta = np.arctan2(y,x)
            scale  = np.maximum(np.cos(theta%(np.pi*0.5)), np.sin(theta%(np.pi*0.5)))

            self.data[:,0] = self.data[:,0] * (top - base) + base
            self.data[:,1] *= scale
            self.data[:,2] *= scale

        self._boundaryNodeFn = fn.branching.conditional(
                                        [  ( self.bndMeshVariable != 0.0 , 1. ),
                                        (                            True, 0. )   ] )

        """
        Rotation documentation.
        We will create 3 basis vectors that will rotate the (x,y,z) problem to be a
        (r, theta, z) natural coordinate system for this mesh

        The rotations are performed on the local element level using the existing machinery
        provided by UW2. As such only elements on the domain boundary need rotation, all internal
        elements can continue with the (x,y,z) representation.

        This is implemented with rotations on all dofs such that:
         1. If on the domain boundary - rotated to (r,n,t) and
         2. If not on the domain boundary - rotated by identity matrix i.e. (NO rotation).
        """

        # initialiase bases vectors as meshVariables
        self._e1 = self.add_variable(nodeDofCount=3)
        self._e2 = self.add_variable(nodeDofCount=3)
        self._e3 = self.add_variable(nodeDofCount=3)

        posFn = fn.coord()
        radiusFn =  fn.math.sqrt(posFn[1]**2 + posFn[2]**2)


        self._fn_x_or_rotated  = fn.misc.constant(1.0)*(1.,0.,0.)

        self._fn_y_or_rotated  = fn.branching.conditional(
                                    [ ( self.bndMeshVariable != 0.0, self._get_tangential_Fn() ),
                                      (                       True, fn.misc.constant(1.0)*(0.,1.,0.) ) ] )
        self._fn_z_or_rotated  = fn.branching.conditional(
                                    [ ( self.bndMeshVariable != 0.0 , self._get_normal_Fn() ),
                                      (                       True, fn.misc.constant(1.0)*(0.,0.,1.) ) ] )

        # evaluate the new bases

        self._e1.data[:] = self._fn_x_or_rotated.evaluate(self) # should be unchanged in this mesh
        self._e2.data[:] = self._fn_y_or_rotated.evaluate(self) #
        self._e3.data[:] = self._fn_z_or_rotated.evaluate(self) #
        #
        # self._e1.data[:] = (1.,0.,0.)
        # self._e2.data[:] = self._get_tangential_Fn().evaluate(self)
        # self._e3.data[:] = self._get_normal_Fn().evaluate(self)

        return


    def fn_r_theta_z(self):
        pos = fn.coord()
        r = fn.math.sqrt(pos[1]**2 + pos[2]**2)
        theta = fn.math.atan2(pos[2],pos[1])
        z = pos[0]
        return r, theta, z


    ## This one is y or other direction  (normal)
    def _get_tangential_Fn(self):
        pos = fn.coord()
        xi  = fn.math.atan2(pos[2],pos[1])
        vec =       fn.math.cos(xi) * (0.0,1.0, 0.0)
        vec = vec + fn.math.sin(xi) * (0.0,0.0, 1.0)
        return vec

    ## This one is z or other direction (tangential)
    def _get_normal_Fn(self):
        pos = fn.coord()
        xi = fn.math.atan2(pos[2],pos[1])
        vec =       fn.math.cos(xi) * (0.0, 0.0, 1.0)
        vec = vec + fn.math.sin(xi) * (0.0,-1.0, 0.0)
        return vec


class FeMesh_SphericalCap(FeMesh_Cartesian):
# LNM
    def __new__(cls, **kwargs):
        return super(FeMesh_SphericalCap,cls).__new__(cls, **kwargs)

    def __init__(self, resolution=(6,12), cap_size=(0.5,1.0, 90.0), elementType="Q1/dQ0", **kwargs):
        """
        Refer to parent classes for parameters beyond those below.

        Parameter
        ---------
        elementRes : tuple
            Tuple determining number of elements (longitudinally, latitudinally, radially).
        cap_size : tuple
            Tuple determining the (inner radius, outer radius and total cap angle (180 -> full hemisphere)).

        """


        if not isinstance( resolution, (tuple,list)):
            raise TypeError("Provided 'resolution' must be a tuple/list of 2 ints")
        if len(resolution) != 2:
            raise ValueError("Provided 'resolution' must be a tuple/list of 2 ints")
        for el in resolution:
            if not isinstance( el, int) :
                raise TypeError("Provided 'resolution' must be a tuple/list of 2 ints")


        if not isinstance( cap_size, (tuple,list)):
            raise TypeError("Provided 'cap_size' must be a tuple/list of 3 floats")
        if len(cap_size) != 3:
            raise ValueError("Provided 'cap_size' must be a tuple/list of 3 floats")
        for el in cap_size:
            if not isinstance( el, (float,int)) :
                raise TypeError("Provided 'cap_size' must be a tuple/list of 3 floats")

        self._cap_size = cap_size
        self._resolution = resolution

        # build 3D mesh cartesian mesh centred on (0.0,0.0,0.0) - in _setup() we deform the mesh
        # elementType="Q1/dQ0"

        super(FeMesh_SphericalCap,self).__init__(elementRes=(resolution[0], resolution[1], resolution[1]),
                    minCoord=(0.0,-1.0,-1.0),
                    maxCoord=(1.0, 1.0, 1.0),
                    periodic=None, **kwargs)

        self.specialSets["core_VertexSet"]    = _specialSets_Cartesian.MinI_VertexSet
        self.specialSets["surface_VertexSet"] = _specialSets_Cartesian.MaxI_VertexSet
        self.specialSets["wall_VertexSet"]    = _specialSets_Cartesian.AllJKWalls


    def _setup(self):
        import underworld.function as fn

        self.xyz     = self.data
        self.rlonlat = self.data.copy()

        cap_size = self._cap_size

        W = self.specialSets["wall_VertexSet"]

        with self.deform_mesh():

            (y,z) = (self.data[:,1], self.data[:,2] )
            theta = np.arctan2(z,y)
            scale  = np.maximum(np.cos(theta%(np.pi*0.5)), np.sin(theta%(np.pi*0.5)))
            self.data[:,1] *= scale
            self.data[:,2] *= scale

            ## OK, so now we have a cylinder and we can
            ## deform this to the hemispherical shell

            # 1. Distance from axis maps to co-latitude

            phi = np.hypot(y,z) * (0.5 * np.pi * cap_size[2] / 180.0)
            r   = (cap_size[1] - cap_size[0]) * self.data[:,0] + cap_size[0]

            # 2. We have r, theta, phi

            self.data[:,0] = r * np.cos(phi)
            self.data[:,1] = r * np.sin(phi) * np.cos(theta)
            self.data[:,2] = r * np.sin(phi) * np.sin(theta)

            self.rlonlat[:,0] = r
            self.rlonlat[:,1] = theta
            self.rlonlat[:,2] = phi


        # ASSUME the parent class builds the _boundaryNodeFn
        # self.bndMeshVariable = uw.mesh.MeshVariable(self, 1)
        # self.bndMeshVariable.data[:] = 0.
        # # set a value 1.0 on provided vertices
        # self.bndMeshVariable.data[self.specialSets["AllWalls_VertexSet"].data] = 1.0
        # # note we use this condition to only capture border swarm particles
        # # on the surface itself. for those directly adjacent, the deltaMeshVariable will evaluate
        # # to non-zero (but less than 1.), so we need to remove those from the integration as well.
        self._boundaryNodeFn = fn.branching.conditional(
                                        [  ( self.bndMeshVariable != 0.0, 1. ),
                                        (                           True, 0. )   ] )

        """
        Rotation documentation.
        We will create 3 basis vectors that will rotate the (x,y,z) problem to be a
        (r,n,t) [radial, normal to cut, tangential to cut] problem.

        The rotations are performed on the local element level using the existing machinery
        provided by UW2. As such only elements on the domain boundary need rotation, all internal
        elements can continue with the (x,y,z) representation.

        This is implemented with rotations on all dofs such that:
         1. If on the domain boundary - rotated to (r,n,t) and
         2. If not on the domain boundary - rotated by identity matrix i.e. (NO rotation).
        """

        # initialiase bases vectors as meshVariables
        self._e1 = self.add_variable(nodeDofCount=3)
        self._e2 = self.add_variable(nodeDofCount=3)
        self._e3 = self.add_variable(nodeDofCount=3)

        # _x_or_radial, y_or_east, z_or_north functions
        self._fn_x_or_rotated = fn.branching.conditional(
                                    [ ( self.bndMeshVariable != 0.0, self.fn_unitvec_r() ),
                                      (               True, fn.misc.constant(1.0)*(1.,0.,0.) ) ] )
        self._fn_y_or_rotated   = fn.branching.conditional(
                                    [ ( self.bndMeshVariable != 0.0, self.fn_unitvec_phi() ),
                                      (               True, fn.misc.constant(1.0)*(0.,1.,0.) ) ] )

        self._fn_z_or_rotated  = fn.branching.conditional(
                                    [ ( self.bndMeshVariable != 0.0, self.fn_unitvec_theta() ),
                                      (               True, fn.misc.constant(1.0)*(0.,0.,1.) ) ] )

        # evaluate the new bases
        self._e1.data[:] = self._fn_x_or_rotated.evaluate(self)
        self._e2.data[:] = self._fn_y_or_rotated.evaluate(self) # only good on EW walls
        self._e3.data[:] = self._fn_z_or_rotated.evaluate(self) # only good on NS walls


    def fn_r_theta_phi(self):
        pos = fn.coord()
        r = fn.math.sqrt(pos[0]**2 + pos[1]**2 + pos[2]**2)
        theta = fn.math.acos(pos[0]/r)
        phi   = fn.math.atan2(pos[2],pos[1])
        return r, theta, phi


    def fn_unitvec_r(self):
        pos = fn.coord()
        mag = fn.math.sqrt(fn.math.dot( pos, pos ))
        r_vec = pos / mag
        return r_vec

    ## This one is theta (colatitude) unit vector
    def fn_unitvec_theta(self):
        pos = fn.coord()
        r = fn.math.sqrt(pos[0]**2 + pos[1]**2 + pos[2]**2)
        theta = fn.math.acos(pos[0]/r)
        phi   = fn.math.atan2(pos[2],pos[1])

        vec   = fn.math.cos(theta) * fn.math.cos(phi) * (0.0, 1.0, 0.0)
        vec +=  fn.math.cos(theta) * fn.math.sin(phi) * (0.0, 0.0, 1.0)
        vec += -fn.math.sin(theta) * (1.0, 0.0, 0.0)
        return vec

    ## This one is phi (longitudinal) unit vector
    def fn_unitvec_phi(self):
        pos = fn.coord()
        r = fn.math.sqrt(pos[0]**2 + pos[1]**2 + pos[2]**2)
        theta = fn.math.acos(pos[0]/r)
        phi   = fn.math.atan2(pos[2],pos[1])

        vec   = -fn.math.sin(phi) * (0.0, 1.0, 0.0)
        vec  +=  fn.math.cos(phi) * (0.0, 0.0, 1.0)
        return vec



class FeMesh_CubedSphere(FeMesh_Cartesian):
# LNM
# A big blob with the inner nodes masked out / set to boundary nodes

    def __new__(cls, **kwargs):
        return super(FeMesh_CubedSphere,cls).__new__(cls, **kwargs)

    def __init__(self, radial_resolution=6, radii=(0.5,1.0), core_stretch=1.0, elementType="Q1/dQ0", **kwargs):
        """
        Refer to parent classes for parameters beyond those below.

        Parameter
        ---------
        resolution : int
            Int determining number of *elements* radially (implicity sets lateral resolution)
        radii : tuple
            Tuple determining the (inner radius, outer radius ).
        core_stretch : float
            Float that determines the relative node spacing in the core cf. outer shell

        """

        if not isinstance(radial_resolution, int):
            raise TypeError("CubedSphere: radial_resolution expects an integer value")

        if not isinstance(core_stretch, float):
            raise TypeError("CubedSphere: core_stretch expects an float value")

        if not isinstance( radii, (tuple,list)):
            raise TypeError("Provided 'radii' must be a tuple/list of 2 floats")
        if len(radii) != 2:
            raise ValueError("Provided 'radii' must be a tuple/list of 2 floats")
        for el in radii:
            if not isinstance( el, (float,int)) :
                raise TypeError("Provided 'radii' must be a tuple/list of 2 floats")


        self._radial_resolution = radial_resolution
        self._core_stretch = core_stretch
        self._radii = radii

        # build 3D mesh cartesian mesh centred on (0.0,0.0,0.0) - in _setup() we deform the mesh
        # elementType="Q1/dQ0", otherwise we have crashes ... sigh

        res = radial_resolution * 2

        super(FeMesh_CubedSphere,self).__init__(elementRes=(res, res, res),
                    minCoord=(-1.0,-1.0,-1.0),
                    maxCoord=( 1.0, 1.0, 1.0),
                    periodic=None, **kwargs)

        self.specialSets["surface_VertexSet"]    = _specialSets_Cartesian.AllWalls




    def _setup(self):
        import underworld.function as fn

        # This is an alias for the mesh points in Cartesian

        self.xyz = self.data
        self.rlonlat = self.data.copy()

        inner_radius = self._radii[0] / self._radii[1]
        outer_radius = 1.0

        # We need a mesh with a node that aligns on the CMB

        core_elts  = np.round( self._radial_resolution * inner_radius / self._core_stretch)
        scale = self._radial_resolution * inner_radius / core_elts
        max_puff1 = outer_radius * scale
        scale_back = (outer_radius-inner_radius) / (max_puff1-inner_radius)

        with self.deform_mesh():

            ## Radial levels before a

            (x,y,z) = (self.data[:,0], self.data[:,1], self.data[:,2] )

            # A reference radius as we want to nest shells rather than
            # have the inner shells be progressively more cubic
            # This is how we get the kite elements so something halfway
            # in between might be better.

            dx = 0.0000001 * self._radii[1]
            x[ x < dx ] += dx

            # This is the standard cubed sphere which is the gentlest
            # move away from the Cartesian mesh as possible. The problem
            # is that there are no concentric spheres in the mesh and the
            # inner boundary (and any internal phase boundaries) do not lie
            # on element edges.

            # xr = x
            # yr = y
            # zr = z
            #
            # xp = x * np.sqrt(1.0 - 0.5*yr**2 - 0.5*zr**2 + yr**2 * zr**2 / 3.0)
            # yp = y * np.sqrt(1.0 - 0.5*xr**2 - 0.5*zr**2 + xr**2 * zr**2 / 3.0)
            # zp = z * np.sqrt(1.0 - 0.5*xr**2 - 0.5*yr**2 + xr**2 * yr**2 / 3.0)

            # This is a modification which applies the same transformation at each
            # level of the mesh and hence creates nested spheres. The issue here
            # is the element geometry along various symmetry planes / axes

            rr = np.maximum(np.abs(x),np.maximum(np.abs(y),np.abs(z)))

            xr = x  / rr
            yr = y  / rr
            zr = z  / rr

            xp = x * np.sqrt(1.0 - 0.5*yr**2 - 0.5*zr**2 + yr**2 * zr**2 / 3.0)
            yp = y * np.sqrt(1.0 - 0.5*xr**2 - 0.5*zr**2 + xr**2 * zr**2 / 3.0)
            zp = z * np.sqrt(1.0 - 0.5*xr**2 - 0.5*yr**2 + xr**2 * yr**2 / 3.0)

            r   = np.sqrt(xp**2 + yp**2 + zp**2)
            rscale = self._radii[1] * np.minimum(rr * scale, (rr * scale - inner_radius) * scale_back + inner_radius)

            lon   = np.arctan2(zp,yp)
            lat   = np.arcsin( xp/r)

            self.rlonlat[:,0] = rscale
            self.rlonlat[:,1] = lon
            self.rlonlat[:,2] = lat

            self.data[:,0] = rscale * np.sin(lat)
            self.data[:,1] = rscale * np.cos(lat) * np.cos(lon)
            self.data[:,2] = rscale * np.cos(lat) * np.sin(lon)



        # ASSUME the parent class builds the _boundaryNodeFn
        # self.bndMeshVariable = uw.mesh.MeshVariable(self, 1)
        # self.bndMeshVariable.data[:] = 0.
        # # set a value 1.0 on provided vertices
        # self.bndMeshVariable.data[self.specialSets["AllWalls_VertexSet"].data] = 1.0
        # # note we use this condition to only capture border swarm particles
        # # on the surface itself. for those directly adjacent, the deltaMeshVariable will evaluate
        # # to non-zero (but less than 1.), so we need to remove those from the integration as well.


        lower_surface_vertexSet = self.specialSets["Empty"]
        lower_surface_vertexSet += np.where(np.isclose(self.rlonlat[:,0], self._radii[0], rtol=1.0e-3))[0]
        self.specialSets["lower_surface_vertexSet"]  = lambda selfobject: lower_surface_vertexSet

        excluded_vertexSet = self.specialSets["Empty"]
        excluded_vertexSet += np.where(self.rlonlat[:,0] < self._radii[0]*0.999)[0]  # Need to be careful about the resolution.
        self.specialSets["excluded_vertexSet"] = lambda selfobject: excluded_vertexSet

        dead_centre_vertexSet = self.specialSets["Empty"]
        dead_centre_vertexSet += np.where(self.rlonlat[:,0] < 0.00001 * self._radii[1])[0]
        self.specialSets["dead_centre_vertexSet"] = lambda selfobject: dead_centre_vertexSet


        self._boundaryNodeFn = fn.branching.conditional(
                                        [  ( self.bndMeshVariable > 0.999, 1. ),
                                        (                    True, 0. )   ] )


        """
        Rotation documentation.
        We will create 3 basis vectors that will rotate the (x,y,z) problem to be a
        (r,n,t) [radial, normal to cut, tangential to cut] problem.

        The rotations are performed on the local element level using the existing machinery
        provided by UW2. As such only elements on the domain boundary need rotation, all internal
        elements can continue with the (x,y,z) representation.

        This is implemented with rotations on all dofs such that:
         1. If on the domain boundary - rotated to (r,n,t) and
         2. If not on the domain boundary - rotated by identity matrix i.e. (NO rotation).
        """

        # initialiase bases vectors as meshVariables
        self._e1 = self.add_variable(nodeDofCount=3)
        self._e2 = self.add_variable(nodeDofCount=3)
        self._e3 = self.add_variable(nodeDofCount=3)

        # _x_or_radial, y_or_east, z_or_north functions
        self._fn_x_or_rotated = fn.branching.conditional(
                                    [ ( self.bndMeshVariable != 0.0, self.fn_unitvec_r() ),
                                      (               True, fn.misc.constant(1.0)*(1.,0.,0.) ) ] )
        self._fn_y_or_rotated   = fn.branching.conditional(
                                    [ ( self.bndMeshVariable != 0.0, self.fn_unitvec_lon() ),
                                      (               True, fn.misc.constant(1.0)*(0.,1.,0.) ) ] )
        self._fn_z_or_rotated  = fn.branching.conditional(
                                    [ ( self.bndMeshVariable != 0.0, self.fn_unitvec_lat() ),
                                      (               True, fn.misc.constant(1.0)*(0.,0.,1.) ) ] )


        # evaluate the new bases
        self._e1.data[:] = self._fn_x_or_rotated.evaluate(self)
        self._e2.data[:] = self._fn_y_or_rotated.evaluate(self) # only good on EW walls
        self._e3.data[:] = self._fn_z_or_rotated.evaluate(self) # only good on NS walls


    def fn_r_lon_lat(self):
        pos = fn.coord()
        rFn = fn.math.sqrt(pos[0]**2 + pos[1]**2 + pos[2]**2)
        lonFn = fn.math.atan2(pos[2],pos[1])
        latFn = fn.math.asin(pos[0]/rFn)
        return rFn, lonFn, latFn


    def vec_rlonlat2xyz(self, vField, index_set=None):
        """ Takes a vector mesh variable and optional index set
            This is not a UW function though perhaps it should be
        """

        if index_set is None:
            nodes = slice(None)
        else:
            nodes = index_set.data

        tv = vField.data[nodes,:].copy() # be careful not to over-write
        uv = vField.data[nodes,:]

        e1 = self.fn_unitvec_r().evaluate(self.data[nodes])
        e2 = self.fn_unitvec_lon().evaluate(self.data[nodes])
        e3 = self.fn_unitvec_lat().evaluate(self.data[nodes])

        tv[:,0] = uv[:,0] * e1[:,0] + uv[:,1] * e2[:,0] + uv[:,2] * e3[:,0]
        tv[:,1] = uv[:,0] * e1[:,1] + uv[:,1] * e2[:,1] + uv[:,2] * e3[:,1]
        tv[:,2] = uv[:,0] * e1[:,2] + uv[:,1] * e2[:,2] + uv[:,2] * e3[:,2]

        return tv

    def vec_xyz2rlonlat(self, vField, index_set=None):
        """ Takes a vector mesh variable and optional index set
            This is not a UW function though perhaps it should be
        """

        if index_set is None:
            nodes = slice(None)
        else:
            nodes = index_set.data

        tv = vField.data[nodes,:].copy() # be careful not to over-write
        uv = vField.data[nodes,:]

        e1 = self.fn_unitvec_r().evaluate(self.data[nodes])
        e2 = self.fn_unitvec_lon().evaluate(self.data[nodes])
        e3 = self.fn_unitvec_lat().evaluate(self.data[nodes])

        tv[:,0] = uv[:,0] * e1[:,0] + uv[:,1] * e1[:,1] + uv[:,2] * e1[:,2]
        tv[:,1] = uv[:,0] * e2[:,0] + uv[:,1] * e2[:,1] + uv[:,2] * e2[:,2]
        tv[:,2] = uv[:,0] * e3[:,0] + uv[:,1] * e3[:,1] + uv[:,2] * e3[:,2]

        return tv


    def fn_unitvec_r(self):
        pos = fn.coord()
        mag = fn.math.sqrt(fn.math.dot( pos, pos ))
        r_vec = pos / mag
        return r_vec

    # The unit vector is defined along the direction of colatitude from North
    def fn_unitvec_lat(self):
        pos = fn.coord()
        r = fn.math.sqrt(pos[0]**2 + pos[1]**2 + pos[2]**2)
        colat = fn.math.acos(pos[0]/r)
        lon   = fn.math.atan2(pos[2],pos[1])

        vec   = fn.math.cos(colat) * fn.math.cos(lon) * (0.0, 1.0, 0.0)
        vec +=  fn.math.cos(colat) * fn.math.sin(lon) * (0.0, 0.0, 1.0)
        vec += -fn.math.sin(colat) * (1.0, 0.0, 0.0)
        return vec

    ## This one is longitudinal unit vector
    def fn_unitvec_lon(self):
        pos = fn.coord()
        # r = fn.math.sqrt(pos[0]**2 + pos[1]**2 + pos[2]**2)
        # colat = fn.math.acos(pos[0]/r)
        lon   = fn.math.atan2(pos[2],pos[1])
        vec   = -fn.math.sin(lon) * (0.0, 1.0, 0.0)
        vec  +=  fn.math.cos(lon) * (0.0, 0.0, 1.0)
        return vec




class FeMesh_Annulus(FeMesh_Cartesian):

    def __new__(cls, **kwargs):
        return super(FeMesh_Annulus,cls).__new__(cls, **kwargs)

    def __init__(self, elementRes=(10,16), radialLengths=(3.0,6.0), angularExtent=[0.0,360.0], centroid=[0.0,0.0], periodic=[False, True],  **kwargs):
        """
        This class generates a 2D finite element mesh which is topologically cartesian
        and in an annulus geometry. It is possible to directly build a dual mesh by
        passing a pair of element types to the constructor. Warning only 'elementTypes' Q1/dQ0 are tested,
        use other types at your own risk.

        Class initialiser for Annulus mesh, centered on the 'centroid'.

        MinI_VertexSet / MaxI_VertexSet -> radial walls       : [min/max] = [inner/outer]
        MinJ_VertexSet / MaxJ_VertexSet -> angular walls      : [min/max] = [right/left]

        Parameter
        ---------
        elementRes : 3-tuple
            1st element - Number of elements across the radial length of the domain
            2nd element - Number of elements along the circumfrance

        radialLengths : 2-tuple, default (3.0,6.0)
            The radial position of the inner and outer surfaces respectively.
            (inner radialLengths, outer radialLengths)

        angularExtent : 2-tuple, default (0.0,360.0)
            The angular extent of the domain, i.e. [15,75], starts at 15 degrees until 75 degrees.
            0 degrees represents the x-axis, i.e. 3 o'clock.

        radialData : Return the mesh node locations in polar form.
            (radial length, angle in degrees)

        periodic : 2-tuple, default [False,True]
            Sets the periodic boundary conditions along the radial and angular walls, respectively

        See parent classes for further required/optional parameters.

        >>> (radMin, radMax) = (4.0,8.0)
        >>> mesh = uw.mesh.FeMesh_Annulus( elementRes=(14, 36), radialLengths=(radMin, radMax), angularExtent=[0.0,180.0] )
        >>> integral = uw.utils.Integral( 1.0, mesh).evaluate()[0]
        >>> exact = np.pi*(radMax**2 - radMin**2)/2.
        >>> np.fabs(integral-exact)/exact < 1e-1
        True

        """

        errmsg = "Provided 'angularExtent' must be a tuple/list of 2 floats between values [0,360]"
        if not isinstance( angularExtent, (tuple,list)):
            raise TypeError(errmsg)
        if len(angularExtent) != 2:
            raise ValueError(errmsg)
        for el in angularExtent:
            if not isinstance( el, (float,int)) or (el < 0.0 or el > 360.0):
                raise TypeError(errmsg)
        self._angularExtent = angularExtent

        errmsg = "Provided 'radialLengths' must be a tuple/list of 2 floats"
        if not isinstance( radialLengths, (tuple,list)):
            raise TypeError(errmsg)
        if len(radialLengths) != 2:
            raise ValueError(errmsg)
        for el in radialLengths:
            if not isinstance( el, (float,int)) :
                raise TypeError(errmsg)
        self._radialLengths = radialLengths

        # build 3D mesh cartesian mesh centred on (0.0,0.0,0.0) - in _setup() we deform the mesh
        super(FeMesh_Annulus,self).__init__(elementRes=elementRes,
                    minCoord=(radialLengths[0],angularExtent[0]), maxCoord=(radialLengths[1],angularExtent[1]), periodic=periodic, **kwargs)

        # define new specialSets, TODO, remove labels that don't make sense for the annulus
        self.specialSets["inner"] = _specialSets_Cartesian.MinI_VertexSet
        self.specialSets["outer"] = _specialSets_Cartesian.MaxI_VertexSet
        self._centroid = centroid

    @property
    def radialLengths(self):
        """
        Returns:
        Annulus min/max radius
        """
        return self._radialLengths

    @property
    def angularExtent(self):
        """
        Returns:
        Annulus min/max angular extents
        """
        return self._angularExtent

    def fn_unitvec_radial(self):
        # returns the radial position
        pos = fn.coord()
        centre = self._centroid
        r_vec = pos - centre
        mag = fn.math.sqrt(fn.math.dot( r_vec, r_vec ))
        r_vec = r_vec / mag
        return r_vec

    def fn_unitvec_tangent(self):
        # returns the radial position
        pos = fn.coord()
        centre = self._centroid
        r_vec = pos - centre
        theta = [-1.0*r_vec[1], r_vec[0]]
        mag = fn.math.sqrt(fn.math.dot( theta, theta ))
        theta = theta / mag
        return theta

    @property
    def radialData(self):
        # returns data in polar form
        r = np.sqrt((self.data ** 2).sum(1))
        theta = (180/np.pi)*np.arctan2(self.data[:,1],self.data[:,0])
        return np.array([r,theta]).T

    # a function for radial coordinates
    @property
    def fn_radial(self):
        pos = fn.coord()
        centre = self._centroid
        r_vec = pos - centre
        return fn.math.sqrt(fn.math.dot( r_vec, r_vec ))

    def _setup(self):
        from underworld import function as fn

        with self.deform_mesh():
            # basic polar coordinate -> cartesian map, i.e. r,t -> x,y
            r = self.data[:,0]
            t = self.data[:,1] * np.pi/180.0

            offset_x = self._centroid[0]
            offset_y = self._centroid[1]

            (self.data[:,0], self.data[:,1]) = offset_x + r*np.cos(t), offset_y + r*np.sin(t)

        self.bndMeshVariable = uw.mesh.MeshVariable(self, 1)

        self.bndMeshVariable.data[:] = 0.
        # set a value 1.0 on provided vertices
        self.bndMeshVariable.data[self.specialSets["AllWalls_VertexSet"].data] = 1.0
        # note we use this condition to only capture border quadrature points
        # on the surface. For points not on the surface the bndMeshVariable will evaluate
        # <1.0, so we need to remove those from the integration as well.
        self.bnd_vec_normal  = fn.branching.conditional(
                             [ ( self.bndMeshVariable > 0.9, self.fn_unitvec_radial() ),
                               (               True, fn.misc.constant(1.0)*(1.0,0.0) ) ] )

        self.bnd_vec_tangent = fn.branching.conditional(
                             [ ( self.bndMeshVariable > 0.9, self.fn_unitvec_tangent() ),
                               (               True, fn.misc.constant(1.0)*(0.0,1.0) ) ] )

         # define solid body rotation function for the annulus
        r = fn.math.sqrt(fn.math.pow(fn.coord()[0],2.) + fn.math.pow(fn.coord()[1],2.))
        self.sbr_fn = r*self.fn_unitvec_tangent() # solid body rotation function

def _FeMesh_Annulus(*args, **kwargs):
    from warnings import warn
    warn("Deprecation warning, '_FeMesh_Annulus' will be deprecated, call 'FeMesh_Annulus' instead")
    return FeMesh_Annulus(*args, **kwargs)

def _FeMesh_Regional(*args, **kwargs):
    from warnings import warn
    warn("Deprecation warning, '_FeMesh_Regional' will be deprecated, call 'FeMesh_SRegion' instead")
    return FeMesh_SRegion(*args, **kwargs)<|MERGE_RESOLUTION|>--- conflicted
+++ resolved
@@ -17,13 +17,8 @@
 import underworld._stgermain as _stgermain
 import weakref
 import libUnderworld
-<<<<<<< HEAD
-import _specialSets_Cartesian
-import underworld.function as fn
-=======
 from . import _specialSets_Cartesian
 import underworld.function as function
->>>>>>> ddc7034b
 import contextlib
 import time
 import abc
