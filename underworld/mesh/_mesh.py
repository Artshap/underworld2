##~#~#~#~#~#~#~#~#~#~#~#~#~#~#~#~#~#~#~#~#~#~#~#~#~#~#~#~#~#~#~#~#~#~#~#~#~#~#~#~#~#~##
##                                                                                   ##
##  This file forms part of the Underworld geophysics modelling application.         ##
##                                                                                   ##
##  For full license and copyright information, please refer to the LICENSE.md file  ##
##  located at the project root, or contact the authors.                             ##
##                                                                                   ##
##~#~#~#~#~#~#~#~#~#~#~#~#~#~#~#~#~#~#~#~#~#~#~#~#~#~#~#~#~#~#~#~#~#~#~#~#~#~#~#~#~#~##
#
#

"""
This module contains FeMesh classes, and associated implementation.
"""

import underworld as uw
import underworld._stgermain as _stgermain
import weakref
import libUnderworld
import _specialSets_Cartesian
import underworld.function as function
import contextlib
import time
import abc
import h5py
from mpi4py import MPI


class FeMesh(_stgermain.StgCompoundComponent, function.FunctionInput):
    """
    The FeMesh class provides the geometry and topology of a finite
    element discretised domain. The FeMesh is implicitly parallel. Some aspects
    may be local or global, but this is generally handled automatically.

    A number of element types are supported.
    """
    _objectsDict = { "_mesh": "FeMesh" }
    _selfObjectName = "_mesh"

    _supportedElementTypes = ["Q2","Q1","DQ1","DPC1","DQ0"]

    def __init__(self, elementType, generator=None, **kwargs):
        """
        Class initialiser.

        Parameter
        ---------
        elementType : str
            Element type for FeMesh.  See FeMesh.elementType docstring for further info.
        generator : MeshGenerator, default=None
            Generator object which builds the FeMesh.  See FeMesh.generator docstring for
            further info.

        Returns
        -------
        mesh : FeMesh
            Constructed FeMesh object.

        """

        if not isinstance(elementType,str):
            raise TypeError("'elementType' object passed in must be of type 'str'")
        if elementType.upper() not in self._supportedElementTypes:
            raise ValueError("'elementType' provided ({}) does not appear to be supported.\n \
                               Supported types are {}.".format(elementType.upper(),self._supportedElementTypes))
        self._elementType = elementType.upper()

        if generator == None:
            if isinstance(self,MeshGenerator):
                generator = self
            else:
                raise ValueError("No generator provided for mesh.\n \
                                  You must provide a generator, or the mesh itself \
                                  must be of the MeshGenerator class.")
        self.generator = generator

        self._dataWriteable = False

        # build parent
        super(FeMesh,self).__init__(**kwargs)

    def _setup(self):
        # add the empty set
        self.specialSets["Empty"]  = lambda selfobject: uw.mesh.FeMesh_IndexSet( object           = selfobject,
                                                                                 topologicalIndex = 0,
                                                                                 size             = libUnderworld.StgDomain.Mesh_GetDomainSize( selfobject._mesh, libUnderworld.StgDomain.MT_VERTEX ))
    @property
    def elementType(self):
        """
        elementType (str): Element type for FeMesh.
        Supported types are "Q2", "Q1", "dPc1" and "dQ0".
        """
        return self._elementType
    @property
    def generator(self):
        """
        generator (MeshGenertor): Object which builds the mesh. Note that the mesh
        itself may be a generator, in which case this property will return the mesh
        object iself.
        """
        if isinstance(self._generator, weakref.ref):
            return self._generator()
        else:
            return self._generator
    @generator.setter
    def generator(self,generator):
        """
        Associates the passed in generator with this mesh object

        Parameters:
        -----------
        generator : MeshGenerator
            generator to use
        """
        if not isinstance(generator,MeshGenerator):
            raise TypeError("'generator' object passed in must be of type 'MeshGenerator'")
        if self is generator:
            self._generator = weakref.ref(generator)  # only keep weekref here (where appropriate) to prevent circular dependency
        else:
            self._generator = generator
        libUnderworld.StgDomain.Mesh_SetGenerator(self._cself, generator._gen)

    @property
    def data_elementNodes(self):
        """
        (np.array): Array specifying the nodes (global node id) for a given element (local element id).
        """
        uw.libUnderworld.StgDomain.Mesh_GenerateENMapVar(self._cself)
        arr = uw.libUnderworld.StGermain.Variable_getAsNumpyArray(self._cself.enMapVar)
        if( len(arr) % self.elementsLocal != 0 ):
            raise RuntimeError("Unsupported element to node mapping for save routine"+
                    "\nThere doesn't appear to be elements with a consistent number of nodes")

        # we ASSUME a constant number of nodes for each element
        # and we reshape the arr accordingly
        nodesPerElement = len(arr)/self.elementsLocal
        return arr.reshape(self.elementsLocal, nodesPerElement)

    @property
    def data_elgId(self):
        """
        (np.array): Array specifying global element ids
        """
        uw.libUnderworld.StgDomain.Mesh_GenerateElGlobalIdVar(self._cself)
        arr = uw.libUnderworld.StGermain.Variable_getAsNumpyArray(self._cself.eGlobalIdsVar)
        return arr

    @property
    def data_nodegId(self):
        """
        (np.array): Array specifying global node ids
        """
        uw.libUnderworld.StgDomain.Mesh_GenerateNodeGlobalIdVar(self._cself)
        arr = uw.libUnderworld.StGermain.Variable_getAsNumpyArray(self._cself.vGlobalIdsVar)
        return arr

    @property
    def data(self):
        """
        data (np.array):  Numpy proxy array proxy to underlying object
        vertex data. Note that the returned array is a proxy for all the *local*
        vertices, and it is provided as 1d list.

        As these arrays are simply proxys to the underlying memory structures,
        no data copying is required.

        Note that this property returns a read-only numpy array as default. If
        you wish to modify mesh vertex locations, you are required to use the
        deform_mesh context manager.

        If you are modifying the mesh, remember to modify any submesh associated with
        it accordingly.

        Example
        -------

        >>> import underworld as uw
        >>> someMesh = uw.mesh.FeMesh_Cartesian( elementType='Q1', elementRes=(2,2), minCoord=(-1.,-1.), maxCoord=(1.,1.) )
        >>> someMesh.data.shape
        (9, 2)

        You can retrieve individual vertex locations

        >>> someMesh.data[1]
        array([ 0., -1.])

        You can modify these locations directly, but take care not to tangle the mesh!
        Mesh modifications must occur within the deform_mesh context manager.

        >>> with someMesh.deform_mesh():
        ...    someMesh.data[1] = [0.1,-1.1]
        >>> someMesh.data[1]
        array([ 0.1, -1.1])

        """
        arr = uw.libUnderworld.StGermain.Variable_getAsNumpyArray(self._cself.verticesVariable)
        arr.flags.writeable = self._dataWriteable
        return arr

    @contextlib.contextmanager
    def deform_mesh(self, remainsRegular=False):
        """
<<<<<<< HEAD
        Any mesh deformation must occur within this python context manager. Note
        that certain algorithms may be switched to their irregular mesh equivalents
        (if not already set this way). This may have performance implications.
        
        Any submesh will also be appropriately updated on return from the context
        manager, as will various mesh metrics. 
        
=======
        Any mesh deformation should occur within this context manager. Note that
        certain algorithms may be switched to their irregular mesh equivalents
        (if not already set this way).

        Any submesh will also be appropriately updated on return from the context
        manager.

        The general assumption is that the deformed mesh will no longer be regular (orthonormal)
        but an over-ride to this is possible using `remainsRegular=True`

>>>>>>> 3b0624b1
        Example
        -------
        >>> import underworld as uw
        >>> someMesh = uw.mesh.FeMesh_Cartesian()
        >>> with someMesh.deform_mesh():
        ...     someMesh.data[0] = [0.1,0.1]
        >>> someMesh.data[0]
        array([ 0.1,  0.1])


        """
        # set the general mesh algorithm now
        if not remainsRegular:
            uw.libUnderworld.StgDomain.Mesh_SetAlgorithms( self._cself, None )
            self._cself.isRegular = False

        self._dataWriteable = True
        try:
            yield
        except Exception as e:
            raise uw._prepend_message_to_exception(e, "An exception was raised during mesh deformation. "
                                                     +"Your mesh may only be partially deformed. "
                                                     +"You can reset your mesh using the 'reset' method. "
                                                     +"Note that any submesh should not be modified directly, "
                                                     +"but will instead be updated automatically on return from "
                                                     +"the 'deform_mesh' context manager. \nEncountered exception message:\n")
        finally:
            self._dataWriteable = False
            # call deformupdate, which updates various mesh metrics
            uw.libUnderworld.StgDomain.Mesh_DeformationUpdate( self._cself )
            if hasattr(self,"subMesh") and self.subMesh:
                # remesh the submesh based on the new primary
                self.subMesh.reset()

    @property
    def nodesLocal(self):
        """
        Returns the number of local nodes on the mesh
        """
        return libUnderworld.StgDomain.Mesh_GetLocalSize(self._cself, 0)

    @property
    def nodesGlobal(self):
        """
        Returns the number of global nodes on the mesh

        Example
        -------
        >>> someMesh = uw.mesh.FeMesh_Cartesian( elementType='Q1', elementRes=(2,2), minCoord=(-1.,-1.), maxCoord=(1.,1.) )
        >>> someMesh.nodesGlobal
        9
        """
        return libUnderworld.StgDomain.Mesh_GetGlobalSize(self._cself, 0)

    @property
    def elementsLocal(self):
        """
        Returns the number of local elements on the mesh

        Example
        -------
        >>> someMesh = uw.mesh.FeMesh_Cartesian( elementType='Q1', elementRes=(2,2), minCoord=(-1.,-1.), maxCoord=(1.,1.) )
        >>> someMesh.elementsLocal
        4
        """
        return libUnderworld.StgDomain.Mesh_GetLocalSize(self._cself, self.dim)

    @property
    def elementsGlobal(self):
        """
        Returns the number of global elements on the mesh

        Example
        -------
        >>> someMesh = uw.mesh.FeMesh_Cartesian( elementType='Q1', elementRes=(2,2), minCoord=(-1.,-1.), maxCoord=(1.,1.) )
        >>> someMesh.elementsGlobal
        4
        """
        return libUnderworld.StgDomain.Mesh_GetGlobalSize(self._cself, self.dim)

    def reset(self):
        """
        Reset the mesh.

        Templated mesh (such as the DQ0 mesh) will be reset according
        to the current state of their geometryMesh.

        Other mesh (such as the Q1 & Q2) will be reset to their
        post-construction state.

        Notes
        -----
        This method must be called collectively by all processes.
        """
        self.generator._reset(self)
        # if we have a submesh, reset it as well
        if hasattr(self,"subMesh") and self.subMesh:
            self.subMesh.reset()


    @property
    def specialSets(self):
        """
        This dictionary stores a set of special data sets relating to mesh objects.

        Example
        -------
        >>> import underworld as uw
        >>> someMesh = uw.mesh.FeMesh_Cartesian( elementType='Q1', elementRes=(2,2), minCoord=(0.,0.), maxCoord=(1.,1.) )
        >>> someMesh.specialSets.keys()
        ['MaxI_VertexSet', 'MinI_VertexSet', 'AllWalls_VertexSet', 'MinJ_VertexSet', 'MaxJ_VertexSet', 'Empty']
        >>> someMesh.specialSets["MinJ_VertexSet"]
        FeMesh_IndexSet([0, 1, 2])

        """
        if not hasattr(self, "_specialSets"):
            class _SpecialSetsDict(dict):
                """
                This special dictionary simply calls the function with the mesh object
                before returning it.
                """
                def __init__(self, mesh):
                    self._mesh = weakref.ref(mesh)

                    # call parents method
                    super(_SpecialSetsDict,self).__init__()
                def __getitem__(self,index):
                    # get item using regular dict
                    item = super(_SpecialSetsDict,self).__getitem__(index)
                    # now call using mesh and return
                    return item(self._mesh())
            self._specialSets = _SpecialSetsDict(self)

        return self._specialSets

    def _add_to_stg_dict(self,componentDictionary):
        # call parents method
        super(FeMesh,self)._add_to_stg_dict(componentDictionary)

        componentDictionary[self._mesh.name]["elementType"] = self._elementType

    def _get_iterator(self):
        # lets create the full index set
        iset = FeMesh_IndexSet(      object           = self,
                                     topologicalIndex = 0,
                                     size             = libUnderworld.StgDomain.Mesh_GetDomainSize( self._mesh, libUnderworld.StgDomain.MT_VERTEX ) )
        iset.addAll()
        return iset._get_iterator()

    def save( self, filename ):
        """
        Save the mesh to disk

        Parameters
        ----------
        filename : string
            The name of the output file.

        Returns
        -------
        SavedFileData
            Data object relating to saved file. This only needs to be retained
            if you wish to create XDMF files and can be ignored otherwise.

        Notes
        -----
        This method must be called collectively by all processes.

        Example
        -------
        First create the mesh:

        >>> mesh = uw.mesh.FeMesh_Cartesian( elementType='Q1/dQ0', elementRes=(16,16), minCoord=(0.,0.), maxCoord=(1.,1.) )

        Save to a file (note that the 'ignoreMe' object isn't really required):

        >>> ignoreMe = mesh.save("saved_mesh.h5")

        Now let's try and reload. First create new mesh (note the different spatial size):

        >>> clone_mesh = uw.mesh.FeMesh_Cartesian( elementType='Q1/dQ0', elementRes=(16,16), minCoord=(0.,0.), maxCoord=(1.5,1.5) )

        Confirm clone mesh is different from original mesh:

        >>> import numpy as np
        >>> np.allclose(mesh.data,clone_mesh.data)
        False

        Now reload using saved file:

        >>> clone_mesh.load("saved_mesh.h5")

        Now check for equality:

        >>> np.allclose(mesh.data,clone_mesh.data)
        True

        Clean up:
        >>> if uw.rank() == 0:
        ...     import os;
        ...     os.remove( "saved_mesh.h5" )

        """
        if hasattr(self.generator, 'geometryMesh'):
            raise RuntimeError("Cannot save this mesh as it's a subMesh. "
                                + "Most likely you only need to save its geometryMesh")
        if not isinstance(filename, str):
            raise TypeError("'filename', must be of type 'str'")

        h5f = h5py.File(name=filename, mode="w", driver='mpio', comm=MPI.COMM_WORLD)

        # save attributes and simple data - MUST be parallel as driver is mpio
        h5f.attrs['dimensions'] = self.dim
        h5f.attrs['mesh resolution'] = self.elementRes
        h5f.attrs['max'] = self.maxCoord
        h5f.attrs['min'] = self.minCoord
        h5f.attrs['regular'] = self._cself.isRegular

        # write the vertices
        globalShape = ( self.nodesGlobal, self.data.shape[1] )
        dset = h5f.create_dataset("vertices",
                                  shape=globalShape,
                                  dtype=self.data.dtype)

        local = self.nodesLocal
        # write to the dset using the global node ids
        dset[self.data_nodegId[0:local],:] = self.data[0:local]

        # write the element node connectivity
        self.data_elementNodes
        globalShape = ( self.elementsGlobal, self.data_elementNodes.shape[1] )
        dset = h5f.create_dataset("en_map",
                                  shape=globalShape,
                                  dtype=self.data_elementNodes.dtype)

        if len(self.data_elgId) != len(self.data_elementNodes):
            raise RuntimeError("Error in mesh.data_elementNodes - required for h5save")

        local = len(self.data_elgId)
        # write to the dset using the global node ids
        dset[self.data_elgId[0:local],:] = self.data_elementNodes[0:local]

        h5f.close()

        # return our file handle
        return uw.utils.SavedFileData(self, filename)



    def _oldsave( self, filename ):
        """
        Saves the mesh in hdf5 format to 'filename'. Note, this is a
        global method, ie. all processes must call it.
        """
        if not isinstance(filename, str):
            raise TypeError("'filename', must be of type 'str'")

        uw.libUnderworld.StgFEM._FeMesh_DumpMeshHDF5( self._cself, filename )

    def load(self, filename ):
        """
        Load the mesh from disk.

        Parameters
        ----------
            filename: str
                The filename for the saved file. Relative or absolute paths may be
                used, but all directories must exist.

        Notes
        -----
        This method must be called collectively by all processes.

        If the file data array is the same length as the current mesh
        global size, it is assumed the file contains compatible data. Note that
        this may not be the case where for example where you have saved using a
        2*8 resolution mesh, then loaded using an 8*2 resolution mesh.

        Provided files must be in hdf5 format, and use the correct schema.

        Example
        -------
        Refer to example provided for 'save' method.

        """
        if not isinstance(filename, str):
            raise TypeError("Expected filename to be provided as a string")

        # get field and mesh information
        h5f = h5py.File( filename, "r", driver='mpio', comm=MPI.COMM_WORLD );

        # get resolution of old mesh
        res = h5f.attrs['mesh resolution']
        if res is None:
            raise RuntimeError("Can't read the 'mesh resolution' for the field hdf5 file,"+
                   " was it created correctly?")

        if (res == self.elementRes).all() == False:
            raise RuntimeError("Provided file mesh resolution does not appear to correspond to\n"\
                               "resolution of mesh object.")

        dset = h5f.get('vertices')
        if dset == None:
            raise RuntimeError("Can't find the 'vertices' dataset in hdf5 file '{0}'".format(filename) )

        dof = dset.shape[1]
        if dof != self.data.shape[1]:
            raise RuntimeError("Can't load hdf5 '{0}', incompatible data shape".format(filename))

        if len(dset) != self.nodesGlobal:
            raise RuntimeError("Provided data file appears to be for a different resolution mesh.")

        with self.deform_mesh():
            self.data[0:self.nodesLocal] = dset[self.data_nodegId[0:self.nodesLocal],:]

        # note that deform_mesh always sets the mesh to irregular.
        # reset this according to what the saved file has.
        self._cself.isRegular = h5f.attrs['regular']

        h5f.close()


class MeshGenerator(_stgermain.StgCompoundComponent):
    """
    Abstract base class for all mesh generators.
    """
    _objectsDict = { "_gen": None }
    _selfObjectName = "_gen"

    def __init__(self, partitioned=True, **kwargs):
        """
        Class initialiser.

        Parameter
        ---------
        partitioned: bool
            If false, the mesh is not partitioned across entire processor pool. Instead
            mesh is entirely owned by processor which generated it.

        Returns
        ------
        mesh: MeshGenerator


        """
        if not isinstance(partitioned,bool):
            raise TypeError("'partitioned' parameter must be of type 'bool'.")
        self._partitioned = partitioned
        # build parent
        super(MeshGenerator,self).__init__(**kwargs)

    @property
    def dim(self):
        """ dim (int): FeMesh dimensionality. """
        return self._dim

    @abc.abstractmethod
    def _reset(self,mesh):
        """
        Abstract class which handles mesh resetting.

        """
        pass

    def _add_to_stg_dict(self,componentDictionary):
        # call parents method
        super(MeshGenerator,self)._add_to_stg_dict(componentDictionary)

        componentDictionary[self._gen.name]["partitioned"] = self._partitioned

class CartesianMeshGenerator(MeshGenerator):
    """
    Abstract base class for all cartesian mesh generators.
    Generators of this class provide algorithms to build meshes which are
    logically and geometrically Cartesian.
    """
    def __init__(self, elementRes, minCoord, maxCoord, periodic=None, **kwargs):
        """
        Class initialiser.

        Parameter
        ---------
        elementRes: list,tuple
            List or tuple of ints specifying mesh resolution. See CartesianMeshGenerator.elementRes
            docstring for further information.
        minCoord:  list, tuple
            List or tuple of floats specifying minimum mesh location. See CartesianMeshGenerator.minCoord
            docstring for further information.
        maxCoord: list, tuple
            List or tuple of floats specifying maximum mesh location. See CartesianMeshGenerator.maxCoord
            docstring for further information.
        periodic: list, tuple
            List or tuple of bools, specifying mesh periodicity in each direction.

        Returns
        ------
        mesh: CartesianMeshGenerator


        """

        if not isinstance(elementRes,(list,tuple)):
            raise TypeError("'elementRes' object passed in must be of type 'list' or 'tuple'")
        for item in elementRes:
            if not isinstance(item,(int)) or (item < 1):
                raise TypeError("'elementRes' list must only contain positive integers.")
        if not len(elementRes) in [2,3]:
            raise ValueError("For 'elementRes', you must provide a tuple of length 2 or 3 (for respectively a 2d or 3d mesh).")
        self._elementRes = elementRes

        if not isinstance(minCoord,(list,tuple)):
            raise TypeError("'minCoord' object passed in must be of type 'list' or 'tuple'")
        for item in minCoord:
            if not isinstance(item,(int,float)):
                raise TypeError("'minCoord' object passed in must only contain objects of type 'int' or 'float'")
        if len(minCoord) != len(elementRes):
            raise ValueError("'minCoord' tuple length ({}) must be the same as that of 'elementRes' ({}).".format(len(minCoord),len(elementRes)))
        self._minCoord = minCoord

        if not isinstance(maxCoord,(list,tuple)):
            raise TypeError("'maxCoord' object passed in must be of type 'list' or 'tuple'")
        for item in maxCoord:
            if not isinstance(item,(int,float)):
                raise TypeError("'maxCoord' object passed in must only contain objects of type 'int' or 'float'")
        if len(maxCoord) != len(elementRes):
            raise ValueError("'maxCoord' tuple length ({}) must be the same as that of 'elementRes' ({}).".format(len(maxCoord),len(elementRes)))
        self._maxCoord = maxCoord

        self._dim = len(elementRes)

        if periodic:
            if not isinstance(periodic,(list,tuple)):
                raise TypeError("'periodic' object passed in must be of type 'list' or 'tuple' in CartesianMeshGenerator")
            for item in periodic:
                if not isinstance(item,(bool)):
                    raise TypeError("'periodic' list must only contain booleans.")
            if len(periodic) != len(elementRes):
                raise ValueError("'periodic' tuple length ({}) must be the same as that of 'elementRes' ({}).".format(len(periodic),len(elementRes)))
        self._periodic = periodic

        for ii in range(0,self.dim):
            if minCoord[ii] >= maxCoord[ii]:
                raise ValueError("'minCoord[{}]' must be less than 'maxCoord[{}]'".format(ii,ii))

        # build parent
        super(CartesianMeshGenerator,self).__init__(**kwargs)

    @property
    def elementRes(self):
        """
        elementRes (list, tuple): Element count to generate in I, J & K
        directions. Must be provided as a tuple of integers.
        """
        return self._elementRes
    @property
    def minCoord(self):
        """
        minCoord (list, tuple): Minimum coordinate position for cartesian mesh.
        Values correspond to minimums in each direction (I,J,K) of the mesh.
        Note, this is the value used for initialisation, but mesh may be advecting.
        """
        return self._minCoord
    @property
    def periodic(self):
        """
        periodic (list,tuple): List of bools specifying mesh periodicity in each direction.
        """
        return self._periodic
    @property
    def maxCoord(self):
        """
        maxCoord (list, tuple): Maximum coordinate position for cartesian mesh.
        Values correspond to maximums in each direction (I,J,K) of the mesh.
        Note, this is the value used for initialisation, but mesh may be advecting.
        """
        return self._maxCoord

    def _add_to_stg_dict(self,componentDictionary):
        # call parents method
        super(CartesianMeshGenerator,self)._add_to_stg_dict(componentDictionary)

        componentDictionary[self._gen.name][      "size"] = self._elementRes
        componentDictionary[self._gen.name][  "minCoord"] = self._minCoord
        componentDictionary[self._gen.name][  "maxCoord"] = self._maxCoord
        componentDictionary[self._gen.name][       "dim"] = self._dim
        if self.periodic:
            componentDictionary[self._gen.name]["periodic_x"] = self._periodic[0]
            componentDictionary[self._gen.name]["periodic_y"] = self._periodic[1]
            if self._dim == 3:
                componentDictionary[self._gen.name]["periodic_z"] = self._periodic[2]

    def _reset(self,mesh):
        """
        Reset method for mesh generated using the cartesian generator. This method
        will reset the mesh to regular cartesian geometry.

        >>> import underworld as uw
        >>> import numpy as np
        >>> mesh = uw.mesh.FeMesh_Cartesian(elementType='Q1')

        Grab copy of original state:
        >>> vertexCopy = mesh.data.copy()

        Deform mesh:
        >>> with mesh.deform_mesh():
        ...     mesh.data[:] += 0.1*np.sin(mesh.data[:])

        Confirm mesh is different:
        >>> np.allclose(mesh.data,vertexCopy)
        False

        Now reset mesh and test again:
        >>> mesh.reset()
        >>> np.allclose(mesh.data,vertexCopy)
        True

        Lets do the same for the Q2 mesh:
        >>> mesh = uw.mesh.FeMesh_Cartesian(elementType='Q2')
        >>> vertexCopy = mesh.data.copy()
        >>> with mesh.deform_mesh():
        ...     mesh.data[:] += 0.1*np.sin(mesh.data[:])
        >>> np.allclose(mesh.data,vertexCopy)
        False
        >>> mesh.reset()
        >>> np.allclose(mesh.data,vertexCopy)
        True

        """
        uw.libUnderworld.StgDomain.CartesianGenerator_GenGeom( self._gen, mesh._cself, None)
        mesh._cself.isRegular = True
        # set algos back to regular
        uw.libUnderworld.StgDomain.Mesh_SetAlgorithms( mesh._cself,
                                                       uw.libUnderworld.StgDomain.Mesh_RegularAlgorithms_New("",None) )
        uw.libUnderworld.StgDomain.Mesh_DeformationUpdate( mesh._cself )


class QuadraticCartesianGenerator(CartesianMeshGenerator):
    """
    This class provides the algorithms to generate a 'Q2' (ie quadratic) mesh.
    """
    _objectsDict = { "_gen": "C2Generator" }

class LinearCartesianGenerator(CartesianMeshGenerator):
    """
    This class provides the algorithms to generate a 'Q1' (ie linear) mesh.
    """
    _objectsDict = { "_gen": "CartesianGenerator" }


class TemplatedMeshGenerator(MeshGenerator):
    """
    Abstract Class. Children of this class provide algorithms to generate a
    mesh by stenciling nodes on the cells of the provided geometry mesh.
    """
    def __init__(self, geometryMesh, **kwargs):
        """
        Parameter:
        ----------
            geometryMesh (FeMesh)
        """
        if not isinstance(geometryMesh,(FeMesh)):
            raise TypeError("'geometryMesh' object passed in must be of type 'FeMesh'")
        # note we keep a weakref to avoid circular dependencies
        self._geometryMeshWeakref = weakref.ref(geometryMesh)

        self._dim = self.geometryMesh.dim

        super(TemplatedMeshGenerator,self).__init__(**kwargs)

    @property
    def geometryMesh(self):
        """
        geometryMesh (FeMesh): This is the FeMesh from which the
        TemplatedMeshGenerator obtains the cells to template nodes upon.
        Note that this class only retains a weakref to the geometryMesh, and
        therefore this property may return None.
        """
        return self._geometryMeshWeakref()

    def _add_to_stg_dict(self,componentDictionary):
        # call parents method
        super(TemplatedMeshGenerator,self)._add_to_stg_dict(componentDictionary)
        componentDictionary[self._gen.name]["elementMesh"] = self.geometryMesh._cself.name

class LinearInnerGenerator(TemplatedMeshGenerator):
    """
    This class provides the algorithms to generate a 'dPc1' mesh.
    """
    _objectsDict = { "_gen": "Inner2DGenerator" }

    def _reset(self,mesh):
        """
        Reset method for mesh generated using the dPc1 generator. This method
        will reset the mesh according to its geometryMesh's current state.

        >>> import underworld as uw
        >>> import numpy as np
        >>> mesh = uw.mesh.FeMesh_Cartesian(elementType='Q2/dPc1')

        Grab copy of original state:
        >>> vertexCopy = mesh.subMesh.data.copy()

        Deform mesh.  Remember, we always modify the parent mesh:
        >>> with mesh.deform_mesh():
        ...     mesh.data[:] += 0.1*np.sin(mesh.data[:])

        Confirm subMesh has been deformed:
        >>> np.allclose(mesh.subMesh.data,vertexCopy)
        False

        Now reset mesh and test again:
        >>> mesh.reset()
        >>> np.allclose(mesh.subMesh.data,vertexCopy)
        True
        """

        uw.libUnderworld.StgFEM.Inner2DGenerator_BuildGeometry( self._gen, mesh._cself)

class dQ1Generator(TemplatedMeshGenerator):
    """
    This class provides the algorithms to generate a 'dQ1' mesh.
    """
    _objectsDict = { "_gen": "dQ1Generator" }

    def _reset(self,mesh):
        """
        Reset method for mesh generated using the dQ1 generator. This method
        will reset the mesh according to its geometryMesh's current state.

        >>> import underworld as uw
        >>> import numpy as np
        >>> mesh = uw.mesh.FeMesh_Cartesian(elementType='Q2/dQ1')

        Grab copy of original state:
        >>> vertexCopy = mesh.subMesh.data.copy()

        Deform mesh.  Remember, we always modify the parent mesh:
        >>> with mesh.deform_mesh():
        ...     mesh.data[:] += 0.1*np.sin(mesh.data[:])

        Confirm subMesh has been deformed:
        >>> np.allclose(mesh.subMesh.data,vertexCopy)
        False

        Now reset mesh and test again:
        >>> mesh.reset()
        >>> np.allclose(mesh.subMesh.data,vertexCopy)
        True
        """
        uw.libUnderworld.StgFEM.dQ1Generator_BuildGeometry( self._gen, mesh._cself)

class ConstantGenerator(TemplatedMeshGenerator):
    """
    This class provides the algorithms to generate a 'dQ0' mesh.
    """
    _objectsDict = { "_gen": "C0Generator" }

    def _reset(self,mesh):
        """
        Reset method for mesh generated using the dQ1 generator. This method
        will reset the mesh according to its geometryMesh's current state.

        >>> import underworld as uw
        >>> import numpy as np
        >>> mesh = uw.mesh.FeMesh_Cartesian(elementType='Q1/dQ0')

        Grab copy of original state:
        >>> vertexCopy = mesh.subMesh.data.copy()

        Deform mesh.  Remember, we always modify the parent mesh:
        >>> with mesh.deform_mesh():
        ...     mesh.data[:] += 0.1*np.sin(mesh.data[:])

        Confirm subMesh has been deformed:
        >>> np.allclose(mesh.subMesh.data,vertexCopy)
        False

        Now reset mesh and test again:
        >>> mesh.reset()
        >>> np.allclose(mesh.subMesh.data,vertexCopy)
        True
        """
        uw.libUnderworld.StgFEM.C0Generator_BuildGeometry( self._gen, mesh._cself)


class FeMesh_Cartesian(FeMesh, CartesianMeshGenerator):
    """
    This class generates a finite element mesh which is topologically cartesian
    and geometrically regular. It is possible to directly build a dual mesh by
    passing a pair of element types to the constructor.

    For example, to create a linear mesh:

    >>> import underworld as uw
    >>> someMesh = uw.mesh.FeMesh_Cartesian( elementType='Q1', elementRes=(16,16), minCoord=(0.,0.), maxCoord=(1.,1.) )
    >>> someMesh.dim
    2
    >>> someMesh.elementRes
    (16, 16)

    Alternatively, you can create a linear/constant dual mesh

    >>> someDualMesh = uw.mesh.FeMesh_Cartesian( elementType='Q1/dQ0', elementRes=(16,16), minCoord=(0.,0.), maxCoord=(1.,1.) )
    >>> someDualMesh.elementType
    'Q1'
    >>> subMesh = someDualMesh.subMesh
    >>> subMesh.elementType
    'DQ0'

    To set / read vertex coords, use the numpy interface via the 'data' property.

    """
    _meshGenerator = [ "C2Generator", "CartesianGenerator" ]
    _objectsDict = { "_gen": None }  # this is set programmatically in __new__

    def __new__(cls, elementType="Q1/dQ0", elementRes=(4,4), minCoord=(0.,0.), maxCoord=(1.,1.), periodic=None, partitioned=True, **kwargs):
        # This class requires a custom __new__ so that we can decide which
        # type of generator is required dynamically

        if not isinstance(elementType,(str,tuple,list)):
            raise TypeError("'elementType' object passed in must be of type 'str', 'list' or 'tuple'")

        if isinstance(elementType, str):
            # convert to tuple to make things easier
            import re
            elementType = re.split(",|-|/",elementType)

        if len(elementType) > 2:
            raise ValueError("A maximum of two mesh types are currently supported.")
        for elType in elementType:
            if not isinstance(elType,str):
                raise TypeError("Items in provided 'elementType' object must be of type 'str'")
            if elType.upper() not in cls._supportedElementTypes:
                raise ValueError("'elementType' provided ({}) does not appear to be supported. \n \
                                  Supported types are {}.".format(elType.upper(),cls._supportedElementTypes))

        # Only supporting 2 'main' element types here
        if elementType[0].upper() not in cls._supportedElementTypes[0:2]:
            raise ValueError("Primary elementType must be of type '{}' or '{}'.".format(cls._supportedElementTypes[0],cls._supportedElementTypes[1]))
        if len(elementType) == 2:
            # all element types after first one can be in a sub-mesh.
            if elementType[1].upper() not in cls._supportedElementTypes[1:]:
                st = ' '.join('{}'.format(t) for t in cls._supportedElementTypes[1:])
                raise ValueError("Secondary elementType must be one of type '{}'.".format(st) )

        overruleDict = {}
        # Only supporting 2 'main' elements types here
        if elementType[0] == cls._supportedElementTypes[0]:
            overruleDict["_gen"] = cls._meshGenerator[0]
        if elementType[0] == cls._supportedElementTypes[1]:
            overruleDict["_gen"] = cls._meshGenerator[1]

        return super(FeMesh_Cartesian,cls).__new__(cls, objectsDictOverrule=overruleDict, **kwargs)


    def __init__(self, elementType="Q1/dQ0", elementRes=(4,4), minCoord=(0.,0.), maxCoord=(1.,1.), periodic=None, partitioned=True, **kwargs):
        """
        Class initialiser.

        Parameters
        ----------
            elementType: str
                Mesh element type. Note that this class allows the user to
                (optionally) provide a pair of elementTypes for which a dual
                mesh will be created.
                The submesh is accessible through the 'subMesh' property. The
                primary mesh itself is the object returned by this constructor.

            Refer to parent classes for further information on parameters.

        Returns
        ------
        mesh: FeMesh_Cartesian

        """

        if isinstance(elementType, str):
            # convert to tuple to make things easier
            import re
            elementType = re.split(",|-|/",elementType)

        self._elementTypes = elementType
        # ok, lets go ahead and build primary mesh (ie, self)
        super(FeMesh_Cartesian,self).__init__(elementType=elementType[0], elementRes=elementRes, minCoord=minCoord, maxCoord=maxCoord, periodic=periodic, partitioned=partitioned, **kwargs)

        # lets add the special sets
        self.specialSets["MaxI_VertexSet"] = _specialSets_Cartesian.MaxI_VertexSet
        self.specialSets["MinI_VertexSet"] = _specialSets_Cartesian.MinI_VertexSet
        self.specialSets["MaxJ_VertexSet"] = _specialSets_Cartesian.MaxJ_VertexSet
        self.specialSets["MinJ_VertexSet"] = _specialSets_Cartesian.MinJ_VertexSet
        if(self.dim==3):
            self.specialSets["MaxK_VertexSet"] = _specialSets_Cartesian.MaxK_VertexSet
            self.specialSets["MinK_VertexSet"] = _specialSets_Cartesian.MinK_VertexSet
        self.specialSets["AllWalls_VertexSet"] = _specialSets_Cartesian.AllWalls

    def _setup(self):
        # build the sub-mesh now
        self._secondaryMesh = None
        if len(self._elementTypes) == 2:
            if  self._elementTypes[1].upper() == self._supportedElementTypes[1]:
                genSecondary = LinearCartesianGenerator(elementRes=elementRes, minCoord=minCoord, maxCoord=maxCoord, periodic=periodic, **kwargs)
            elif self._elementTypes[1].upper() == self._supportedElementTypes[2]:
                genSecondary = dQ1Generator( geometryMesh=self )
            elif self._elementTypes[1].upper() == self._supportedElementTypes[3]:
                genSecondary = LinearInnerGenerator( geometryMesh=self )
            elif self._elementTypes[1].upper() == self._supportedElementTypes[4]:
                genSecondary = ConstantGenerator( geometryMesh=self )
            else:
                st = ' '.join('{}'.format(t) for t in self._supportedElementTypes[1:])
                raise ValueError("The secondary mesh must be of type '{}': '{}' was passed in. Tested against '{}'".format(st,self._elementTypes[1].upper(), self._supportedElementTypes[1]) )

            self._secondaryMesh = FeMesh( elementType=self._elementTypes[1].upper(), generator=genSecondary )

    @property
    def subMesh(self):
        """
        Returns the submesh where the object is a dual mesh, or None otherwise.
        """
        return self._secondaryMesh


class FeMesh_IndexSet(uw.container.ObjectifiedIndexSet, function.FunctionInput):
    """
    This class ties the FeMesh instance to an index set, and stores other metadata relevant to the set.
    """
    def __init__(self, object, topologicalIndex=None, *args, **kwargs):
        """
        Class initialiser.

        Parameter
        ---------
            topologicalIndex: int
                Mesh topological index for which the IndexSet relates. See FeMesh_IndexSet.topologicalIndex
                docstring for further info.
            object: FeMesh
                The FeMesh instance from which the IndexSet was extracted.

            See parent classes for further required/optional parameters.

        Returns
        ------
        meshIndices: FeMesh_IndexSet

        >>> amesh = uw.mesh.FeMesh_Cartesian( elementType='Q1/dQ0', elementRes=(4,4), minCoord=(0.,0.), maxCoord=(1.,1.) )
        >>> iset = uw.libUnderworld.StgDomain.RegularMeshUtils_CreateGlobalMaxISet( amesh._mesh )
        >>> uw.mesh.FeMesh_IndexSet( amesh, topologicalIndex=0, size=amesh.nodesGlobal, fromObject=iset )
        FeMesh_IndexSet([ 4,  9, 14, 19, 24])

        """
        if topologicalIndex not in (0,1,2,3):
            raise ValueError("Topological index must be within [0,3].")
        if not isinstance(object, FeMesh):
            raise TypeError("'object' parameter must be of (sub)type 'FeMesh'.")
        self._toplogicalIndex = topologicalIndex

        super(FeMesh_IndexSet,self).__init__(object,*args,**kwargs)

    @property
    def topologicalIndex(self):
        """
        The topological index for the indices. The mapping is:
            0 - vertex
            1 - edge
            2 - face
            3 - volume
        """
        return self._toplogicalIndex


    def __repr__(self):
        return repr(self.data).replace("array","FeMesh_IndexSet").replace(", dtype=uint32","")

    def _checkCompatWith(self,other):
        """
        Checks that these have identical topo
        """
        # check parent first
        super(FeMesh_IndexSet,self)._checkCompatWith(other)

        if self.topologicalIndex != other.topologicalIndex:
            raise TypeError("This operation is illegal. The topologicalIndex for these sets do not correspond.")

        if self.object._cself != other.object._cself:
            raise TypeError("This operation is illegal. The meshes associated with these IndexSets appear to be different.")
    def __call__(self, *args, **kwards):
        raise RuntimeError("Note that if you accessed this IndexSet via a specialSet dictionary,\n"+
                           "the interface has changed, and you should no longer call the object.\n"+
                           "This is now handled internally. Simpy use the objects directly.\n"+
                           "Ie, remove the '()'.")
    def _get_iterator(self):
        return libUnderworld.Function.MeshIndexSet(self._cself, self.object._cself)<|MERGE_RESOLUTION|>--- conflicted
+++ resolved
@@ -200,7 +200,6 @@
     @contextlib.contextmanager
     def deform_mesh(self, remainsRegular=False):
         """
-<<<<<<< HEAD
         Any mesh deformation must occur within this python context manager. Note
         that certain algorithms may be switched to their irregular mesh equivalents
         (if not already set this way). This may have performance implications.
@@ -208,18 +207,15 @@
         Any submesh will also be appropriately updated on return from the context
         manager, as will various mesh metrics. 
         
-=======
-        Any mesh deformation should occur within this context manager. Note that
-        certain algorithms may be switched to their irregular mesh equivalents
-        (if not already set this way).
-
-        Any submesh will also be appropriately updated on return from the context
-        manager.
-
-        The general assumption is that the deformed mesh will no longer be regular (orthonormal)
-        but an over-ride to this is possible using `remainsRegular=True`
-
->>>>>>> 3b0624b1
+        Parameters
+        ----------
+        remainsRegular : bool, default=False
+            The general assumption is that the deformed mesh will no longer be regular 
+            (orthonormal), and more general but less efficient algorithms will be 
+            selected via this context manager. To over-ride this behaviour, set 
+            this parameter to True.
+            
+
         Example
         -------
         >>> import underworld as uw
