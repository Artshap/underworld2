/*~*~*~*~*~*~*~*~*~*~*~*~*~*~*~*~*~*~*~*~*~*~*~*~*~*~*~*~*~*~*~*~*~*~*~*~*~*~*~*~*~*~*
**                                                                                  **
** This file forms part of the Underworld geophysics modelling application.         **
**                                                                                  **
** For full license and copyright information, please refer to the LICENSE.md file  **
** located at the project root, or contact the authors.                             **
**                                                                                  **
**~*~*~*~*~*~*~*~*~*~*~*~*~*~*~*~*~*~*~*~*~*~*~*~*~*~*~*~*~*~*~*~*~*~*~*~*~*~*~*~*~*~*/


#ifndef __Underworld_Utils_Utils_h__
#define __Underworld_Utils_Utils_h__

   #include "types.h"
   #include "UnderworldContext.h"
   #include "XDMFGenerator.h"

   #include "VectorAssemblyTerm_NA__Fn.h"
<<<<<<< HEAD
   #include "VectorSurfaceAssemblyTerm_NA__Fn__ni.h"
=======
   #include "VectorAssemblyTerm_VEP.h"
>>>>>>> 27f029d6
   #include "MatrixAssemblyTerm_NA_i__NB_i__Fn.h"

   #include "RBFManager.h"
   #include "RBFFieldVariable.h"
   #include "Fn_Integrate.h"

   #include "Init.h"
   #include "Finalise.h"

#endif <|MERGE_RESOLUTION|>--- conflicted
+++ resolved
@@ -16,11 +16,8 @@
    #include "XDMFGenerator.h"
 
    #include "VectorAssemblyTerm_NA__Fn.h"
-<<<<<<< HEAD
    #include "VectorSurfaceAssemblyTerm_NA__Fn__ni.h"
-=======
    #include "VectorAssemblyTerm_VEP.h"
->>>>>>> 27f029d6
    #include "MatrixAssemblyTerm_NA_i__NB_i__Fn.h"
 
    #include "RBFManager.h"
