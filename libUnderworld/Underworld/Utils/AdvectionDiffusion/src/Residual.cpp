/*~*~*~*~*~*~*~*~*~*~*~*~*~*~*~*~*~*~*~*~*~*~*~*~*~*~*~*~*~*~*~*~*~*~*~*~*~*~*~*~*~*~*
**                                                                                  **
** This file forms part of the Underworld geophysics modelling application.         **
**                                                                                  **
** For full license and copyright information, please refer to the LICENSE.md file  **
** located at the project root, or contact the authors.                             **
**                                                                                  **
**~*~*~*~*~*~*~*~*~*~*~*~*~*~*~*~*~*~*~*~*~*~*~*~*~*~*~*~*~*~*~*~*~*~*~*~*~*~*~*~*~*~*/


#include <assert.h>
#include <string.h>
#include <sstream>
#include <math.h>

#include <mpi.h>
#include <petsc.h>

#include <Underworld/Function/FunctionIO.hpp>
#include <Underworld/Function/FEMCoordinate.hpp>
#include <Underworld/Function/ParticleInCellCoordinate.hpp>
#include <Underworld/Function/Function.hpp>
#include "Residual.h"

#include <assert.h>
#include <string.h>
#include <cmath>

#define ISQRT15 0.25819888974716112567
#define SUPG_MIN_DIFFUSIVITY 1.0e-20

/* Textual name of this class */
Type AdvDiffResidualForceTerm_Type = "AdvDiffResidualForceTerm";

AdvDiffResidualForceTerm* AdvDiffResidualForceTerm_New(
    Name                    name,
    FiniteElementContext*   context,
    ForceVector*            forceVector,
    Swarm*                  integrationSwarm,
    Stg_Component*          sle,
    FeVariable*             velocityField,
    AdvDiffResidualForceTerm_UpwindParamFuncType upwindFuncType )
{
    AdvDiffResidualForceTerm* self = (AdvDiffResidualForceTerm*) _AdvDiffResidualForceTerm_DefaultNew( name );

    self->isConstructed = True;
    _ForceTerm_Init( self, context, forceVector, integrationSwarm, sle );
    _AdvDiffResidualForceTerm_Init( self, velocityField, upwindFuncType );

    return self;
}

void* _AdvDiffResidualForceTerm_DefaultNew( Name name )
{
    /* Variables set in this function */
    SizeT                                                  _sizeOfSelf = sizeof(AdvDiffResidualForceTerm);
    Type                                                          type = AdvDiffResidualForceTerm_Type;
    Stg_Class_DeleteFunction*                                  _delete = _AdvDiffResidualForceTerm_Delete;
    Stg_Class_PrintFunction*                                    _print = _AdvDiffResidualForceTerm_Print;
    Stg_Class_CopyFunction*                                      _copy = NULL;
    Stg_Component_DefaultConstructorFunction*      _defaultConstructor = _AdvDiffResidualForceTerm_DefaultNew;
    Stg_Component_ConstructFunction*                        _construct = _AdvDiffResidualForceTerm_AssignFromXML;
    Stg_Component_BuildFunction*                                _build = _AdvDiffResidualForceTerm_Build;
    Stg_Component_InitialiseFunction*                      _initialise = _AdvDiffResidualForceTerm_Initialise;
    Stg_Component_ExecuteFunction*                            _execute = _AdvDiffResidualForceTerm_Execute;
    Stg_Component_DestroyFunction*                            _destroy = _AdvDiffResidualForceTerm_Destroy;
    ForceTerm_AssembleElementFunction*                _assembleElement = _AdvDiffResidualForceTerm_AssembleElement;
    AdvDiffResidualForceTerm_UpwindParamFunction*         _upwindParam = _AdvDiffResidualForceTerm_UpwindParam;

    /* Variables that are set to ZERO are variables that will be set either by the current _New function or another parent _New function further up the hierachy */
    AllocationType  nameAllocationType = NON_GLOBAL /* default value NON_GLOBAL */;

    return (void*)_AdvDiffResidualForceTerm_New(  ADVDIFFRESIDUALFORCETERM_PASSARGS  );
}

/* Creation implementation / Virtual constructor */
AdvDiffResidualForceTerm* _AdvDiffResidualForceTerm_New(  ADVDIFFRESIDUALFORCETERM_DEFARGS  )
{
    AdvDiffResidualForceTerm* self;

    /* Allocate memory */
    assert( _sizeOfSelf >= sizeof(AdvDiffResidualForceTerm) );
    /* The following terms are parameters that have been passed into this function but are being set before being passed onto the parent */
    /* This means that any values of these parameters that are passed into this function are not passed onto the parent function
       and so should be set to ZERO in any children of this class. */
    nameAllocationType = NON_GLOBAL;

    self = (AdvDiffResidualForceTerm*) _ForceTerm_New(  FORCETERM_PASSARGS  );

    /* Virtual info */
    self->_upwindParam = _upwindParam;
    self->diffFn = (void*) new SUPGVectorTerm_NA__Fn_cppdata;
    self->sourceFn = (void*) new SUPGVectorTerm_NA__Fn_cppdata;

    return self;
}

void _AdvDiffResidualForceTerm_Init(
    void*       residual,
    FeVariable* velocityField,
    AdvDiffResidualForceTerm_UpwindParamFuncType	upwindFuncType ) //WHY IS THIS LINE HERE???
{
    AdvDiffResidualForceTerm* self = (AdvDiffResidualForceTerm*)residual;

    self->velocityField = velocityField;
    self->upwindParamType = upwindFuncType;
    self->last_maxNodeCount = 0;
}

void _AdvDiffResidualForceTerm_Delete( void* residual )
{
    AdvDiffResidualForceTerm* self = (AdvDiffResidualForceTerm*)residual;

    delete (SUPGVectorTerm_NA__Fn_cppdata*)self->diffFn;
    delete (SUPGVectorTerm_NA__Fn_cppdata*)self->sourceFn;

    _ForceTerm_Delete( self );
}

void _AdvDiffResidualForceTerm_Print( void* residual, Stream* stream )
{
    AdvDiffResidualForceTerm* self = (AdvDiffResidualForceTerm*)residual;

    _ForceTerm_Print( self, stream );

    Journal_Printf( stream, "self->calculateUpwindParam = %s\n",
                    self->_upwindParam == AdvDiffResidualForceTerm_UpwindXiExact ?
                    "AdvDiffResidualForceTerm_UpwindXiExact" :
                    self->_upwindParam == AdvDiffResidualForceTerm_UpwindXiDoublyAsymptoticAssumption ?
                    "AdvDiffResidualForceTerm_UpwindXiDoublyAsymptoticAssumption" :
                    self->_upwindParam == AdvDiffResidualForceTerm_UpwindXiCriticalAssumption ?
                    "AdvDiffResidualForceTerm_UpwindXiCriticalAssumption" : "Unknown"  );

    /* General info */
    Journal_PrintPointer( stream, self->velocityField );

}

void _AdvDiffResidualForceTerm_AssignFromXML( void* residual, Stg_ComponentFactory* cf, void* data )
{
    AdvDiffResidualForceTerm*   self = (AdvDiffResidualForceTerm*)residual;
    FeVariable*                 velocityField;
    Name                        upwindParamFuncName;
    AdvDiffResidualForceTerm_UpwindParamFuncType	upwindFuncType;

    /* Construct Parent */
    _ForceTerm_AssignFromXML( self, cf, data );

    velocityField = Stg_ComponentFactory_ConstructByKey( cf, self->name, (Dictionary_Entry_Key)"VelocityField", FeVariable, True, data  );
    upwindParamFuncName = Stg_ComponentFactory_GetString( cf, self->name, (Dictionary_Entry_Key)"UpwindXiFunction", "Exact"  );

    if ( strcasecmp( upwindParamFuncName, "DoublyAsymptoticAssumption" ) == 0 )
        upwindFuncType = DoublyAsymptoticAssumption;
    else if ( strcasecmp( upwindParamFuncName, "CriticalAssumption" ) == 0 )
        upwindFuncType = CriticalAssumption;
    else if ( strcasecmp( upwindParamFuncName, "Exact" ) == 0 )
        upwindFuncType = Exact;
    else
        Journal_Firewall( False, Journal_Register( Error_Type, (Name)self->type  ), "Cannot understand '%s'\n", upwindParamFuncName );


    _AdvDiffResidualForceTerm_Init( self, velocityField, upwindFuncType );
}

void _AdvDiffResidualForceTerm_Build( void* residual, void* data )
{
    AdvDiffResidualForceTerm* self = (AdvDiffResidualForceTerm*)residual;

    _ForceTerm_Build( self, data );

    Stg_Component_Build( self->velocityField, data, False );

}

void _AdvDiffResidualForceTerm_Initialise( void* residual, void* data )
{
    AdvDiffResidualForceTerm* self = (AdvDiffResidualForceTerm*)residual;

    _ForceTerm_Initialise( self, data );

    Stg_Component_Initialise( self->velocityField, data, False );
}

void _AdvDiffResidualForceTerm_Execute( void* residual, void* data )
{
    AdvDiffResidualForceTerm* self = (AdvDiffResidualForceTerm*)residual;

    _ForceTerm_Execute( self, data );
}

void _AdvDiffResidualForceTerm_Destroy( void* residual, void* data )
{
    AdvDiffResidualForceTerm* self = (AdvDiffResidualForceTerm*)residual;

    self->last_maxNodeCount = 0;
    _ForceTerm_Destroy( self, data );
}

void _AdvDiffResidualForceTerm_AssembleElement( void* forceTerm, ForceVector* forceVector, Element_LocalIndex lElement_I, double* elementResidual )
{
    AdvDiffResidualForceTerm*  self               = Stg_CheckType( forceTerm, AdvDiffResidualForceTerm );
    AdvectionDiffusionSLE*     sle                = Stg_CheckType( self->extraInfo, AdvectionDiffusionSLE );
    Swarm*                     swarm              = self->integrationSwarm;
    Particle_Index             lParticle_I;
    Particle_Index             cParticle_I;
    Particle_Index             cellParticleCount;
    Cell_Index                 cell_I;
    IntegrationPoint*          particle;
    FeVariable*                phiField           = sle->phiField;
    Dimension_Index            dim                = forceVector->dim;
    double                     velocity[3];
    double                     phi, phiDot;
    double                     detJac;
    double*                    xi;
    double                     totalDerivative, diffusionTerm;
    double                     diffusivity         = NAN;
    double                     source              = NAN;
    ElementType*               elementType         = FeMesh_GetElementType( phiField->feMesh, lElement_I );
    Node_Index                 elementNodeCount    = elementType->nodeCount;
    Node_Index                 node_I;
    double                     factor;

    double**                   GNx;
    double*                    phiGrad;
    double*                    Ni;
    double*                    SUPGNi;
    double                     supgfactor;
    double                     udotu, perturbation;
    double                     upwindDiffusivity;

    SUPGVectorTerm_NA__Fn_cppdata* diffFn = (SUPGVectorTerm_NA__Fn_cppdata*)(self->diffFn);
    SUPGVectorTerm_NA__Fn_cppdata* sourceFn = (SUPGVectorTerm_NA__Fn_cppdata*)(self->sourceFn);

    debug_dynamic_cast<ParticleInCellCoordinate>(diffFn->input->localCoord())->index() = lElement_I;  // set the elementId as the owning cell for the particleCoord
    debug_dynamic_cast<ParticleInCellCoordinate>(sourceFn->input->localCoord())->index() = lElement_I;  // set the elementId as the owning cell for the particleCoord
    diffFn->input->index()   = lElement_I;  // set the elementId for the fem coordinate
    sourceFn->input->index()   = lElement_I;  // set the elementId for the fem coordinate

    GNx     = self->GNx;
    phiGrad = self->phiGrad;
    Ni      = self->Ni;
    SUPGNi  = self->SUPGNi;

    upwindDiffusivity  = AdvDiffResidualForceTerm_UpwindDiffusivity( self, sle, (void*)diffFn, swarm, phiField->feMesh, lElement_I, dim );

    /* Determine number of particles in element */
    cell_I = CellLayout_MapElementIdToCellId( swarm->cellLayout, lElement_I );
    cellParticleCount = swarm->cellParticleCountTbl[ cell_I ];

    for ( cParticle_I = 0 ; cParticle_I < cellParticleCount ; cParticle_I++ ) {
        debug_dynamic_cast<ParticleInCellCoordinate>(diffFn->input->localCoord())->particle_cellId(cParticle_I);  // set the particleCoord cellId
        debug_dynamic_cast<ParticleInCellCoordinate>(sourceFn->input->localCoord())->particle_cellId(cParticle_I);  // set the particleCoord cellId
        lParticle_I     = swarm->cellParticleTbl[cell_I][cParticle_I];

        particle        = (IntegrationPoint*) Swarm_ParticleAt( swarm, lParticle_I );
        xi              = particle->xi;

        /* Evaluate Shape Functions */
        ElementType_EvaluateShapeFunctionsAt(elementType, xi, Ni);
        /* Calculate Global Shape Function Derivatives */
        ElementType_ShapeFunctionsGlobalDerivs(
            elementType,
            phiField->feMesh, lElement_I,
            xi, dim, &detJac, GNx );
        /* Calculate Velocity */
        FeVariable_InterpolateFromMeshLocalCoord( self->velocityField, phiField->feMesh, lElement_I, xi, velocity );

        /* Build the SUPG shape functions */
        udotu = velocity[I_AXIS]*velocity[I_AXIS] + velocity[J_AXIS]*velocity[J_AXIS];
        if(dim == 3) udotu += velocity[ K_AXIS ] * velocity[ K_AXIS ];
        supgfactor = upwindDiffusivity / udotu;
        for ( node_I = 0 ; node_I < elementNodeCount ; node_I++ ) {
            /* In the case of per diffusion - just build regular shape functions */
            if ( fabs(upwindDiffusivity) < SUPG_MIN_DIFFUSIVITY ) {
                SUPGNi[node_I] = Ni[node_I];
                continue;
            }
            perturbation = velocity[ I_AXIS ] * GNx[ I_AXIS ][ node_I ] + velocity[ J_AXIS ] * GNx[ J_AXIS ][ node_I ];
            if (dim == 3)
                perturbation = perturbation + velocity[ K_AXIS ] * GNx[ K_AXIS ][ node_I ];
            /* p = \frac{\bar \kappa \hat u_j w_j }{ ||u|| } -  Eq. 3.2.25 */
            perturbation = supgfactor * perturbation;
            SUPGNi[node_I] = Ni[node_I] + perturbation;
        }

        /* Calculate phi on particle */
        _FeVariable_InterpolateNodeValuesToElLocalCoord( phiField, lElement_I, xi, &phi );
        /* Calculate Gradients of Phi */
        FeVariable_InterpolateDerivatives_WithGNx( phiField, lElement_I, GNx, phiGrad );
        /* Calculate time derivative of phi */
        _FeVariable_InterpolateNodeValuesToElLocalCoord( sle->phiDotField, lElement_I, xi, &phiDot );
        /* Calculate total derivative (i.e. Dphi/Dt = \dot \phi + u . \grad \phi) */
        totalDerivative = phiDot + StGermain_VectorDotProduct( velocity, phiGrad, dim );

        /* ev\aluate function for diffusivity */
<<<<<<< HEAD
        std::shared_ptr<const IO_double> funcdiff = debug_dynamic_cast<const IO_double>(diffFn->func(diffFn->input));
        std::shared_ptr<const IO_double> funcsource = debug_dynamic_cast<const IO_double>(sourceFn->func(sourceFn->input));
        diffusivity = funcdiff->at();
        source = funcsource->at();
        assert( !isnan(diffusivity) );
        assert( !isnan(source) );
        totalDerivative -= source;  // as per first term in Eq. 3.2.18 
=======
        std::shared_ptr<const IO_double> funcout = debug_dynamic_cast<const IO_double>(cppdata->func(cppdata->input));
        diffusivity = funcout->at();

        assert( !std::isnan(diffusivity) );

>>>>>>> e8d3321f
        /* Add to element residual */
        factor = particle->weight * detJac;
        for ( node_I = 0 ; node_I < elementNodeCount ; node_I++ ) {
            /* Calculate Diffusion Term */
            diffusionTerm = diffusivity * ( GNx[0][node_I] * phiGrad[0] + GNx[1][node_I] * phiGrad[1] );
            if (dim == 3)
                diffusionTerm += diffusivity * GNx[2][ node_I ] * phiGrad[2] ;

            if( sle->pureDiffusion )
                elementResidual[ node_I ] -=  factor * diffusionTerm;
            else
                elementResidual[ node_I ] -=  factor * ( SUPGNi[ node_I ] * totalDerivative + diffusionTerm );
        }
    }

}

void _SUPGVectorTerm_NA__Fn_SetDiffusivityFn( void* _self, Fn::Function* fn ){
    AdvDiffResidualForceTerm* self = (AdvDiffResidualForceTerm*)_self;
    
    // record fn to struct
    SUPGVectorTerm_NA__Fn_cppdata* diffFn = (SUPGVectorTerm_NA__Fn_cppdata*) self->diffFn;
    diffFn->fn = fn;
    
    if( !self->forceVector )
        throw std::invalid_argument( "AdvDiffResidualForceTerm does not appear to have 'ForceVector' set. Please contact developers" );

    FeMesh* mesh = self->forceVector->feVariable->feMesh;
    IntegrationPointsSwarm* swarm = (IntegrationPointsSwarm*)self->integrationSwarm;

    // setup fn
    std::shared_ptr<ParticleInCellCoordinate> localCoord = std::make_shared<ParticleInCellCoordinate>( swarm->localCoordVariable );
    diffFn->input = std::make_shared<FEMCoordinate>((void*)mesh, localCoord);
    diffFn->func = fn->getFunction(diffFn->input);
    
    // check output conforms
    std::shared_ptr<const FunctionIO> sampleguy = diffFn->func(diffFn->input);
    std::shared_ptr<const IO_double> iodub = std::dynamic_pointer_cast<const IO_double>(sampleguy);
    if( !iodub )
        throw std::invalid_argument( "Assembly term expects functions to return 'double' type values." );
    if( iodub->size() != self->forceVector->feVariable->fieldComponentCount ){
        std::stringstream ss;
        ss << "Assembly term expects function to return array of size " << self->forceVector->feVariable->fieldComponentCount << ".\n";
        ss << "Provied function returns array of size " << iodub->size() << ".";
        throw std::invalid_argument( ss.str() );
    }
}

void _SUPGVectorTerm_NA__Fn_SetSourceFn( void* _self, Fn::Function* fn ){
    /* Set the source term 'function' */
    AdvDiffResidualForceTerm* self = (AdvDiffResidualForceTerm*)_self;
    
    // record fn to struct
    SUPGVectorTerm_NA__Fn_cppdata* sourceFn = (SUPGVectorTerm_NA__Fn_cppdata*) self->sourceFn;
    sourceFn->fn = fn;
    
    if( !self->forceVector )
        throw std::invalid_argument( "AdvDiffResidualForceTerm does not appear to have 'ForceVector' set. Please contact developers" );

    FeMesh* mesh = self->forceVector->feVariable->feMesh;
    IntegrationPointsSwarm* swarm = (IntegrationPointsSwarm*)self->integrationSwarm;

    // setup fn
    std::shared_ptr<ParticleInCellCoordinate> localCoord = std::make_shared<ParticleInCellCoordinate>( swarm->localCoordVariable );
    sourceFn->input = std::make_shared<FEMCoordinate>((void*)mesh, localCoord);
    sourceFn->func = fn->getFunction(sourceFn->input);
    
    // check output conforms
    std::shared_ptr<const FunctionIO> sampleguy = sourceFn->func(sourceFn->input);
    std::shared_ptr<const IO_double> iodub = std::dynamic_pointer_cast<const IO_double>(sampleguy);
    if( !iodub )
        throw std::invalid_argument( "Assembly term expects functions to return 'double' type values." );
    if( iodub->size() != self->forceVector->feVariable->fieldComponentCount ){
        std::stringstream ss;
        ss << "Assembly term expects function to return array of size " << self->forceVector->feVariable->fieldComponentCount << ".\n";
        ss << "Provied function returns array of size " << iodub->size() << ".";
        throw std::invalid_argument( ss.str() );
    }
}
/* Virtual Function Implementations */
double _AdvDiffResidualForceTerm_UpwindParam( void* residual, double pecletNumber )
{
    AdvDiffResidualForceTerm* self = (AdvDiffResidualForceTerm*)residual;

    switch ( self->upwindParamType ) {
    case Exact:
        self->_upwindParam = AdvDiffResidualForceTerm_UpwindXiExact;
        break;
    case DoublyAsymptoticAssumption:
        self->_upwindParam = AdvDiffResidualForceTerm_UpwindXiDoublyAsymptoticAssumption;
        break;
    case CriticalAssumption:
        self->_upwindParam = AdvDiffResidualForceTerm_UpwindXiCriticalAssumption;
        break;
    }

    return AdvDiffResidualForceTerm_UpwindParam( self, pecletNumber );
}


/** AdvectionDiffusion_UpwindDiffusivity - See Brooks, Hughes 1982 Section 3.3 
 * All equations refer to this paper if not otherwise indicated */
double AdvDiffResidualForceTerm_UpwindDiffusivity( 
		AdvDiffResidualForceTerm* self, 
		AdvectionDiffusionSLE* sle, 
                void* _cppdata,
		Swarm* swarm, 
		FeMesh* mesh, 
		Element_LocalIndex lElement_I, 
		Dimension_Index dim )
{
	FeVariable*                velocityField   = self->velocityField;
	Coord                      xiElementCentre = {0.0,0.0,0.0};
	double                     xiUpwind;
	double                     velocityCentre[3];
	double                     pecletNumber;
	double                     lengthScale;
	double                     upwindDiffusivity;
	Dimension_Index            dim_I;
	double*                    leastCoord;
	double*                    greatestCoord;
	Node_LocalIndex            nodeIndex_LeastValues, nodeIndex_GreatestValues;
	int             *inc;
	IArray*         incArray;
	
	Cell_Index                 cell_I;
	double                     averageDiffusivity;
	Particle_InCellIndex       cParticle_I;
	Particle_InCellIndex       particleCount;

	
        SUPGVectorTerm_NA__Fn_cppdata* diffFn = (SUPGVectorTerm_NA__Fn_cppdata*)_cppdata;
	/* Compute the average diffusivity */
	/* Find Number of Particles in Element */
	cell_I = CellLayout_MapElementIdToCellId( swarm->cellLayout, lElement_I );
	particleCount = swarm->cellParticleCountTbl[ cell_I ];

	/* Average diffusivity for element */
        averageDiffusivity = 0.0;
        for ( cParticle_I = 0 ; cParticle_I < particleCount ; cParticle_I++ ) {
                debug_dynamic_cast<ParticleInCellCoordinate>(diffFn->input->localCoord())->particle_cellId(cParticle_I);  // set the particleCoord cellId
                /* evaluate function for diffusivity */
                std::shared_ptr<const IO_double> funcout = debug_dynamic_cast<const IO_double>(diffFn->func(diffFn->input));
                averageDiffusivity += funcout->at();
        }
        averageDiffusivity /= (double)particleCount;

	
	if (sle->maxDiffusivity < averageDiffusivity)
		sle->maxDiffusivity = averageDiffusivity;
	
	/* Change Diffusivity if it is too small */
	if ( averageDiffusivity < SUPG_MIN_DIFFUSIVITY ) 
		averageDiffusivity = SUPG_MIN_DIFFUSIVITY;
	
	/* Calculate Velocity At Middle of Element - See Eq. 3.3.6 */
	FeVariable_InterpolateFromMeshLocalCoord( velocityField, mesh, lElement_I, xiElementCentre, velocityCentre );
	
	/* Calculate Length Scales - See Fig 3.4 - ASSUMES BOX MESH TODO - fix */
	incArray = self->incarray;
	FeMesh_GetElementNodes( mesh, lElement_I, incArray );
	inc = IArray_GetPtr( incArray );
	
	nodeIndex_LeastValues = inc[0];
	nodeIndex_GreatestValues = (dim == 2) ? inc[3] : (dim == 3) ? inc[7] : inc[1];
	leastCoord    = Mesh_GetVertex( mesh, nodeIndex_LeastValues );
	greatestCoord = Mesh_GetVertex( mesh, nodeIndex_GreatestValues );
	
	upwindDiffusivity = 0.0;
	for ( dim_I = 0 ; dim_I < dim ; dim_I++ ) {
		lengthScale = fabs(greatestCoord[ dim_I ] - leastCoord[ dim_I ]);
		
		/* Calculate Peclet Number (alpha) - See Eq. 3.3.5 */
		pecletNumber = velocityCentre[ dim_I ] * lengthScale / (2.0 * averageDiffusivity);
		
		/* Calculate Upwind Local Coordinate - See Eq. 3.3.4 and (2.4.2, 3.3.1 and 3.3.2) */
		xiUpwind = AdvDiffResidualForceTerm_UpwindParam( self, pecletNumber );
		
		/* Calculate Upwind Thermal Diffusivity - See Eq. 3.3.3  */
		upwindDiffusivity += xiUpwind * velocityCentre[ dim_I ] * lengthScale;
	}
	upwindDiffusivity *= ISQRT15;         /* See Eq. 3.3.11 */
	
	
	return upwindDiffusivity;
}

double AdvDiffResidualForceTerm_GetMaxDiffusivity( void* residual ) {
    /*
     * Used to evaluate the maximum diffusivity on the local processor
     *
     * As diffusivity has been 'Functionasized' I have written this seemingly isolated function
     * in this file.
     */

    AdvDiffResidualForceTerm* self = (AdvDiffResidualForceTerm*)residual;
    Swarm* swarm = self->integrationSwarm;
    int e_i, cParticle_I, particleCount, cell_I, nEls;
    double maxDiffusivity = -1;

    SUPGVectorTerm_NA__Fn_cppdata* diffFn = (SUPGVectorTerm_NA__Fn_cppdata*)self->diffFn;

    nEls = FeMesh_GetElementLocalSize( self->forceVector->feVariable->feMesh );

    for( e_i = 0 ; e_i < nEls ; e_i++ ) {

        cell_I = CellLayout_MapElementIdToCellId( swarm->cellLayout, e_i );
        particleCount = swarm->cellParticleCountTbl[ cell_I ];

        // setup diffFn to run 
        debug_dynamic_cast<ParticleInCellCoordinate>(diffFn->input->localCoord())->index() = e_i;  // set the elementId as the owning cell for the particleCoord
        diffFn->input->index()   = e_i;

        for ( cParticle_I = 0 ; cParticle_I < particleCount ; cParticle_I++ ) {
            debug_dynamic_cast<ParticleInCellCoordinate>(diffFn->input->localCoord())->particle_cellId(cParticle_I);  // set the particleCoord cellId
            // evaluate function for diffusivity 
            std::shared_ptr<const IO_double> funcout = debug_dynamic_cast<const IO_double>(diffFn->func(diffFn->input));
            if ( funcout->at() > maxDiffusivity ) {
                maxDiffusivity = funcout->at();
            };
        }
    }

    return maxDiffusivity;

}
    


/** AdvectionDiffusion_UpwindXiExact - Brooks, Hughes 1982 equation 2.4.2
 *\f$ \bar \xi = coth( \alpha ) - \frac{1}{\alpha} \f$ */
double AdvDiffResidualForceTerm_UpwindXiExact( void* residual, double pecletNumber ) {
	if (fabs(pecletNumber) < 1.0e-8 )
		return 0.33333333333333 * pecletNumber;
	else if (pecletNumber < -20.0)
		return -1.0 - 1.0/pecletNumber;
	else if (pecletNumber > 20.0)
		return +1.0 - 1.0/pecletNumber;
		
	return cosh( pecletNumber )/sinh( pecletNumber ) - 1.0/pecletNumber;
}

/** AdvectionDiffusion_UpwindXiDoublyAsymptoticAssumption - Brooks, Hughes 1982 equation 3.3.1
 * Simplification of \f$ \bar \xi = coth( \alpha ) - \frac{1}{\alpha} \f$ from Brooks, Hughes 1982 equation 2.4.2
 * \f[
\bar \xi \sim \left\{ \begin{array}{rl} 
             -1                 &for \quad \alpha <= -3 \\
             \frac{\alpha}{3}   &for \quad -3 < \alpha <= 3 \\
             +1                 &for \quad \alpha > +3
             \end{array} \right.  
           
\f]*/
double AdvDiffResidualForceTerm_UpwindXiDoublyAsymptoticAssumption( void* residual, double pecletNumber ) {
	if (pecletNumber <= -3.0)
		return -1;
	else if (pecletNumber <= 3.0)
		return 0.33333333333333 * pecletNumber;
	else
		return 1.0;
}
	
/** AdvectionDiffusion_UpwindXiCriticalAssumption - Brooks, Hughes 1982 equation 3.3.2
 * Simplification of \f$ \bar \xi = coth( \alpha ) - \frac{1}{\alpha} \f$ from Brooks, Hughes 1982 equation 2.4.2
 * \f[
  \bar \xi \sim \left\{ \begin{array}{rl}
              -1 - \frac{1}{\alpha}   &for \quad \alpha <= -1 \\
               0                      &for \quad -1 < \alpha <= +1 \\
              +1 - \frac{1}{\alpha}   &for \quad \alpha > +1          
              \end{array} \right.              
\f]    */

double AdvDiffResidualForceTerm_UpwindXiCriticalAssumption( void* residual, double pecletNumber ) {
	if (pecletNumber <= -1.0)
		return -1.0 - 1.0/pecletNumber;
	else if (pecletNumber <= 1.0)
		return 0.0;
	else
		return 1.0 - 1.0/pecletNumber;
}<|MERGE_RESOLUTION|>--- conflicted
+++ resolved
@@ -292,22 +292,15 @@
         /* Calculate total derivative (i.e. Dphi/Dt = \dot \phi + u . \grad \phi) */
         totalDerivative = phiDot + StGermain_VectorDotProduct( velocity, phiGrad, dim );
 
-        /* ev\aluate function for diffusivity */
-<<<<<<< HEAD
+        /* evaluate function for diffusivity */
         std::shared_ptr<const IO_double> funcdiff = debug_dynamic_cast<const IO_double>(diffFn->func(diffFn->input));
         std::shared_ptr<const IO_double> funcsource = debug_dynamic_cast<const IO_double>(sourceFn->func(sourceFn->input));
         diffusivity = funcdiff->at();
         source = funcsource->at();
-        assert( !isnan(diffusivity) );
-        assert( !isnan(source) );
+        assert( !std::isnan(diffusivity) );
+        assert( !std::isnan(source) );
         totalDerivative -= source;  // as per first term in Eq. 3.2.18 
-=======
-        std::shared_ptr<const IO_double> funcout = debug_dynamic_cast<const IO_double>(cppdata->func(cppdata->input));
-        diffusivity = funcout->at();
-
-        assert( !std::isnan(diffusivity) );
-
->>>>>>> e8d3321f
+
         /* Add to element residual */
         factor = particle->weight * detJac;
         for ( node_I = 0 ; node_I < elementNodeCount ; node_I++ ) {
