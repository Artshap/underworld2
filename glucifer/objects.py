##~#~#~#~#~#~#~#~#~#~#~#~#~#~#~#~#~#~#~#~#~#~#~#~#~#~#~#~#~#~#~#~#~#~#~#~#~#~#~#~#~#~##
##                                                                                   ##
##  This file forms part of the Underworld geophysics modelling application.         ##
##                                                                                   ##
##  For full license and copyright information, please refer to the LICENSE.md file  ##
##  located at the project root, or contact the authors.                             ##
##                                                                                   ##
##~#~#~#~#~#~#~#~#~#~#~#~#~#~#~#~#~#~#~#~#~#~#~#~#~#~#~#~#~#~#~#~#~#~#~#~#~#~#~#~#~#~##

import underworld as _underworld
import underworld._stgermain as _stgermain
import underworld.swarm as _swarmMod
import underworld.mesh as _uwmesh
from underworld.function import Function as _Function
import libUnderworld as _libUnderworld

#TODO: Drawing Objects to implement
# IsoSurface, IsoSurfaceCrossSection
# MeshSurface/MeshSampler (surface/volumes using MeshCrossSection sampler)
# Contour, ContourCrossSection
# HistoricalSwarmTrajectory
# VectorArrowMeshCrossSection?
#
# Maybe later...
# TextureMap
# SwarmShapes, SwarmRGB, SwarmVectors
# EigenVectors, EigenVectorCrossSection
# FeVariableSurface

#Some preset colourmaps
# aim to reduce banding artifacts by being either 
# - isoluminant
# - smoothly increasing in luminance
# - diverging in luminance about centre value
colourMaps = {}
#Isoluminant blue-orange
colourMaps["isolum"] = "#288FD0 #50B6B8 #989878 #C68838 #FF7520"
#Diverging blue-yellow-orange
colourMaps["diverge"] = "#288FD0 #fbfb9f #FF7520"
#Isoluminant rainbow blue-green-orange
colourMaps["rainbow"] = "#5ed3ff #6fd6de #7ed7be #94d69f #b3d287 #d3ca7b #efc079 #ffb180"
#CubeLaw indigo-blue-green-yellow
colourMaps["cubelaw"] = "#440088 #831bb9 #578ee9 #3db6b6 #6ce64d #afeb56 #ffff88"
#CubeLaw indigo-blue-green-orange-yellow
colourMaps["cubelaw2"] = "#440088 #1b83b9 #6cc35b #ebbf56 #ffff88"
#CubeLaw heat blue-magenta-yellow)
colourMaps["smoothheat"] = "#440088 #831bb9 #c66f5d #ebbf56 #ffff88"
#Paraview cool-warm (diverging)
colourMaps["coolwarm"] = "#3b4cc0 #7396f5 #b0cbfc #dcdcdc #f6bfa5 #ea7b60 #b50b27"

class ColourMap(_stgermain.StgCompoundComponent):
    """
    The ColourMap class provides functionality for mapping colours to numerical
    values.
    
    Parameters
    ----------
    colours: str, list
        List of colours to use for drawing object colour map. Provided as a string
        or as a list of strings. Example, "red blue", or ["red", "blue"]
        This should not be specified if 'colourMap' is specified.
    valueRange: tuple, list
        User defined value range to apply to colour map. Provided as a 
        tuple of floats  (minValue, maxValue). If none is provided, the
        value range will be determined automatically.
    logScale: bool
        Bool to determine if the colourMap should use a logarithmic scale.
    discrete: bool
        Bool to determine if a discrete colour map should be used.
        Discrete colour maps do not interpolate between colours and instead
        use nearest neighbour for colouring.

    """
    _selfObjectName = "_cm"
    _objectsDict = { "_cm": "lucColourMap" }
    
    #Default is a cool-warm map with low variance in luminosity/lightness
<<<<<<< HEAD
    def __init__(self, colours="#288FD0 #50B6B8 #989878 #C68838 #FF7520", valueRange=None, logScale=False, discrete=False, properties=None, **kwargs):
=======
    def __init__(self, colours=None, valueRange=None, logScale=False, discrete=False, **kwargs):
>>>>>>> b2dec800

        if not hasattr(self, "properties"):
            self.properties = {}

        if colours == None:
            colours = colourMaps["diverge"]
        if not isinstance(colours,(str,list)):
            raise TypeError("'colours' object passed in must be of python type 'str' or 'list'")
        if isinstance(colours,(list)):
            self.properties.update({"colours" : ' '.join(colours)})
        else:
            self.properties.update({"colours" : colours})

        #User-defined props in kwargs
        self.properties.update(kwargs)
        dict((k.lower(), v) for k, v in self.properties.iteritems())

        if valueRange != None:
            # is valueRange correctly defined, ie list of length 2 made of numbers
            if not isinstance( valueRange, (list,tuple)):
                raise TypeError("'valueRange' objected passed in must be of type 'list' or 'tuple'")
            if len(valueRange) != 2:
                raise ValueError("'valueRange' must have 2 real values")
            for item in valueRange:
                if not isinstance( item, (int, float) ):
                    raise TypeError("'valueRange' must contain real numbers")
            if not valueRange[0] < valueRange[1]:
                raise ValueError("The first number of the valueRange list must be smaller than the second number")

            # valueRange arg is good 
            self.properties.update({"range" : [valueRange[0], valueRange[1]]})
        else:
            self.properties.update({"range" : [0.0, 0.0]}) # ignored

        if not isinstance(logScale, bool):
            raise TypeError("'logScale' parameter must be of 'bool' type.")
        self._logScale = logScale
        self.properties.update({"logscale" : logScale})

        if not isinstance(discrete, bool):
            raise TypeError("'discrete' parameter must be of 'bool' type.")
        self.properties.update({"discrete" : discrete})

        # build parent
        super(ColourMap,self).__init__()

    def _add_to_stg_dict(self,componentDictionary):

        # call parents method
        super(ColourMap,self)._add_to_stg_dict(componentDictionary)

    #dict methods
    def update(self, newdict):
        self.properties.update(newdict)

    def __getitem__(self, key):
        return self.properties[key]

    def __setitem__(self, key, item):
        self.properties[key] = item

    def _getProperties(self):
        #Convert properties to string
        return '\n'.join(['%s=%s' % (k,v) for k,v in self.properties.iteritems()]);

class Drawing(_stgermain.StgCompoundComponent):
    """
    This is the base class for all drawing objects but can also be instantiated 
    as is for direct/custom drawing.
    
    Note that the defaults here are often overridden by the child objects.
    
    Parameters
    ----------
    colours: str, list.
        See ColourMap class docstring for further information
    colourMap: glucifer.objects.ColourMap
        A ColourMap object for the object to use.
        This should not be specified if 'colours' is specified.
<<<<<<< HEAD
    properties: str
        Extra properties to apply to the drawing object.
    opacity: float
=======
    opacity: float. default=None.
>>>>>>> b2dec800
        Opacity of object. If provided, must take values from 0. to 1. 
    colourBar: bool
        Bool to determine if a colour bar should be rendered.
    valueRange: tuple, list
        See ColourMap class docstring for further information
    logScale: bool
        See ColourMap class docstring for further information
    discrete: bool
        See ColourMap class docstring for further information

        
    """
    _selfObjectName = "_dr"
    _objectsDict = { "_dr": "lucDrawingObject" } # child should replace _dr with own derived type
    
    def __init__(self, name=None, colours=None, colourMap=None, colourBar=False,
                       valueRange=None, logScale=False, discrete=False,
                       *args, **kwargs):

        if not hasattr(self, "properties"):
            self.properties = {}

        if colours and colourMap:
            raise RuntimeError("You should specify 'colours' or a 'colourMap', but not both.")
        if colourMap:
            self._colourMap = colourMap
        elif colours:
            self._colourMap = ColourMap(colours=colours, valueRange=valueRange, logScale=logScale)
        else:
            self._colourMap = ColourMap(valueRange=valueRange, logScale=logScale)

        #User-defined props in kwargs
        self.properties.update(kwargs)
        dict((k.lower(), v) for k, v in self.properties.iteritems())

        if not isinstance(colourBar, bool):
            raise TypeError("'colourBar' parameter must be of 'bool' type.")
        self._colourBar = None
        if colourBar:
            #Create the associated colour bar
            self._colourBar = ColourBar(colourMap=self._colourMap)

        if name:
            self.properties["name"] = str(name)

        self.resetDrawing()

        # build parent
        super(Drawing,self).__init__(*args)

    def _add_to_stg_dict(self,componentDictionary):
        
        # call parents method
        super(Drawing,self)._add_to_stg_dict(componentDictionary)

        # add an empty(ish) drawing object.  children should fill it out.
        componentDictionary[self._dr.name].update( {
            "properties"    :self._getProperties(),
            "ColourMap"     :self._colourMap._cm.name
        } )

    #dict methods
    def update(self, newdict):
        self.properties.update(newdict)

    def __getitem__(self, key):
        return self.properties[key]

    def __setitem__(self, key, item):
        self.properties[key] = item

    def _getProperties(self):
        #Convert properties to string
        return '\n'.join(['%s=%s' % (k,v) for k,v in self.properties.iteritems()]);

    def resetDrawing(self):
        #Clear direct drawing data
        self.vertices = []
        self.vectors = []
        self.scalars = []
        self.labels = []
        self.geomType = None

    #Direct drawing methods
    def label(self, text, pos=(0.,0.,0.), font="sans", scaling=1):
        """  
        Writes a label string
        
        Parameters
        ----------
        text: str
            label text.
        pos: tuple
            X,Y,Z position to place the label.
        font : str
            label font (small/fixed/sans/serif/vector).
        scaling : float
            label font scaling (for "vector" font only).
        """
        self.geomType = _libUnderworld.gLucifer.lucLabelType
        self.vertices.append(pos)
        self.labels.append(text)
        self.properties.update({"font" : font, "fontscale" : scaling}) #Merge

    def point(self, pos=(0.,0.,0.)):
        """  
        Draws a point
            
        Parameters
        ----------
        pos : tuple
            X,Y,Z position to place the point
        """
        self.geomType = _libUnderworld.gLucifer.lucPointType
        self.vertices.append(pos)

    def line(self, start=(0.,0.,0.), end=(0.,0.,0.)):
        """  
        Draws a line
            
        Parameters
        ----------
        start : tuple
            X,Y,Z position to start line
        end : tuple
            X,Y,Z position to end line
        """
        self.geomType = _libUnderworld.gLucifer.lucLineType
        self.vertices.append(start)
        self.vertices.append(end)

    def vector(self, position=(0.,0.,0.), vector=(0.,0.,0.)):
        """  
        Draws a vector
            
        Parameters
        ----------
        position : tuple
            X,Y,Z position to centre vector on
        vector : tuple
            X,Y,Z vector value
        """
        self.geomType = _libUnderworld.gLucifer.lucVectorType
        self.vertices.append(position)
        self.vectors.append(vector)


    @property
    def colourBar(self):
        """    
        colourBar (dict): return colour bar of drawing object, create if 
        doesn't yet exist.
        """
        if not self._colourBar:
            self._colourBar = ColourBar(colourMap=self._colourMap)
        return self._colourBar

class ColourBar(Drawing):
    """
    The ColourBar drawing object draws a colour bar for the provided colour map.
    
    Parameters
    ----------
    colourMap: glucifer.objects.ColourMap
        Colour map for which the colour bar will be drawn.
    """

    def __init__(self, colourMap, *args, **kwargs):
        #Default properties
        self.properties = {"colourbar" : 1}
    
        # build parent
        super(ColourBar,self).__init__(colourMap=colourMap, *args, **kwargs)

class CrossSection(Drawing):
    """  
    This drawing object class defines a cross-section plane, derived classes 
    plot data over this cross section
    
    See parent class for further parameter details. Also see property docstrings.
    
    Parameters
    ---------
    mesh : underworld.mesh.FeMesh
        Mesh over which cross section is rendered.
    fn : underworld.function.Function
        Function used to determine values to render.
    crossSection : str
        Cross Section definition, eg. z=0.
    resolution : unsigned
        Surface rendered sampling resolution.
        
    """
    _objectsDict = { "_dr": "lucCrossSection" }

    def __init__(self, mesh, fn, crossSection="", resolution=100,
                       colours=None, colourMap=None, colourBar=True,
                       valueRange=None, logScale=False, discrete=False, offsetEdges=None,
                       *args, **kwargs):

        self._fn = _underworld.function.Function.convert(fn)
        
        if not isinstance(mesh,_uwmesh.FeMesh):
            raise TypeError("'mesh' object passed in must be of type 'FeMesh'")
        self._mesh = mesh

        if not isinstance(crossSection,str):
            raise ValueError("'crossSection' parameter must be of python type 'str'")
        self._crossSection = crossSection
        self._offsetEdges = offsetEdges
        
        if not isinstance(resolution,int):
            raise TypeError("'resolution' parameter must be of python type 'int'")
        if resolution < 1:
            raise ValueError("'resolution' parameter must be greater than zero")
        self._resolution = resolution

        # build parent
        super(CrossSection,self).__init__(colours=colours, colourMap=colourMap, colourBar=colourBar,
                       valueRange=valueRange, logScale=logScale, discrete=discrete, *args, **kwargs)

    def _setup(self):
        _libUnderworld.gLucifer._lucCrossSection_SetFn( self._cself, self._fn._fncself )
        if self._offsetEdges != None:
            self._dr.offsetEdges = self._offsetEdges

    def _add_to_stg_dict(self,componentDictionary):
        # lets build up component dictionary
        
        # call parents method
        super(CrossSection,self)._add_to_stg_dict(componentDictionary)

        componentDictionary[self._dr.name].update( {
                   "Mesh": self._mesh._cself.name,
                   "crossSection": self._crossSection,
                   "resolution" : self._resolution
            } )

    @property
    def crossSection(self):
        """    crossSection (str): Cross Section definition, eg;: z=0.
        """
        return self._crossSection

class Surface(CrossSection):
    """  
    This drawing object class draws a surface using the provided scalar field.

    See parent class for further parameter details. Also see property docstrings.
    
    Parameters
    ---------
    mesh : underworld.mesh.FeMesh
        Mesh over which cross section is rendered.
    fn : underworld.function.Function
        Function used to determine values to render.
    drawSides : str
        Sides (x,y,z,X,Y,Z) for which the surface should be drawn.  
    """
    
    # let's just build both objects because we aint sure yet which one we want to use yet
    _objectsDict = {  "_dr"  : "lucScalarField",
                      "_dr2" : "lucScalarFieldOnMesh" }

<<<<<<< HEAD
    def __init__(self, mesh, fn, drawSides="xyzXYZ",
                       colours=None, colourMap=None, properties=None, opacity=None, colourBar=True,
=======
    def __init__(self, mesh, fn, drawSides="xyzXYZ", drawOnMesh=False,
                       colours=None, colourMap=None, colourBar=True,
>>>>>>> b2dec800
                       valueRange=None, logScale=False, discrete=False,
                       *args, **kwargs):

        if not isinstance(drawSides,str):
            raise ValueError("'drawSides' parameter must be of python type 'str'")
        self._drawSides = drawSides

        # if we wish to draw on mesh, switch live object
#        if not isinstance(drawOnMesh, bool):
#            raise TypeError("'drawOnMesh parameter must be of type 'bool'.")
#        self._drawOnMesh = drawOnMesh


        #Default properties
        self.properties = {"cullface" : True}
        # TODO: disable lighting if 2D (how to get dims?)
        #self.properties["lit"] = False
        
        # build parent
        super(Surface,self).__init__( mesh=mesh, fn=fn,
                        colours=colours, colourMap=colourMap, colourBar=colourBar,
                        valueRange=valueRange, logScale=logScale, discrete=discrete, *args, **kwargs)


    def _add_to_stg_dict(self,componentDictionary):
        # lets build up component dictionary
        # append random string to provided name to ensure unique component names
        # call parents method
        
        super(Surface,self)._add_to_stg_dict(componentDictionary)

        componentDictionary[self._dr.name]["drawSides"] = self._drawSides
        componentDictionary[self._dr.name][     "Mesh"] = self._mesh._cself.name
        componentDictionary[self._dr2.name]["drawSides"] = self._drawSides
        componentDictionary[self._dr2.name][     "Mesh"] = self._mesh._cself.name

    def _setup(self):
#        if self._drawOnMesh:
#            self._drOrig = self._dr
#            self._dr     = self._dr2
#            self._cself  = self._dr2
        _libUnderworld.gLucifer._lucCrossSection_SetFn( self._cself, self._fn._fncself )

    def __del__(self):
        # lets unwind the kludge from _setup to avoid any double deletions or memory leaks.
#        if self._drawOnMesh:
#            self._dr    = self._drOrig
#            self._cself = self._drOrig
        super(Surface,self).__del__()


class Points(Drawing):
    """  
    This drawing object class draws a swarm of points.
    
    See parent class for further parameter details. Also see property docstrings.
    
    Parameters
    ---------
    swarm : underworld.swarm.Swarm
        Swarm which provides locations for point rendering.
    fn_colour : underworld.function.Function
        Function used to determine colour to render particle.
        This function should return float/double values.
    fn_mask : underworld.function.Function
        Function used to determine if a particle should be rendered. 
        This function should return bool values. 
    fn_size : underworld.function.Function
        Function used to determine size to render particle.
        This function should return float/double values.
        

    """
    _objectsDict = { "_dr": "lucSwarmViewer" }

    def __init__(self, swarm, fn_colour=None, fn_mask=None, fn_size=None, colourVariable=None,
                       colours=None, colourMap=None, colourBar=True,
                       valueRange=None, logScale=False, discrete=False,
                       *args, **kwargs):

        #DEPRECATE
        if colourVariable != None:
            raise RuntimeError("'colourVariable' parameter is deprecated. Use the fn_colour parameter instead.")
        if not isinstance(swarm,_swarmMod.Swarm):
            raise TypeError("'swarm' object passed in must be of type 'Swarm'")
        self._swarm = swarm

        self._fn_colour = None
        if fn_colour != None:
           self._fn_colour = _underworld.function.Function.convert(fn_colour)
        self._fn_mask = None
        if fn_mask != None:
           self._fn_mask = _underworld.function.Function.convert(fn_mask)
        self._fn_size = None
        if fn_size != None:
           self._fn_size = _underworld.function.Function.convert(fn_size)

        # build parent
        super(Points,self).__init__(
                        colours=colours, colourMap=colourMap, colourBar=colourBar,
                        valueRange=valueRange, logScale=logScale, discrete=discrete, *args, **kwargs)

    def _add_to_stg_dict(self,componentDictionary):
        # lets build up component dictionary
        
        super(Points,self)._add_to_stg_dict(componentDictionary)

        componentDictionary[ self._cself.name ][ "Swarm" ] = self._swarm._cself.name
        
    def _setup(self):
        fnc_ptr = None
        if self._fn_colour:
            fnc_ptr = self._fn_colour._fncself
        fnm_ptr = None
        if self._fn_mask:
            fnm_ptr = self._fn_mask._fncself
        fns_ptr = None
        if self._fn_size:
            fns_ptr = self._fn_size._fncself

        _libUnderworld.gLucifer._lucSwarmViewer_SetFn( self._cself, fnc_ptr, fnm_ptr, fns_ptr, None )


class _GridSampler3D(CrossSection):
    """  This drawing object class samples a regular grid in 3D.
    """
    _objectsDict = { "_dr": None } #Abstract class, Set by child

    def __init__(self, resolutionI=16, resolutionJ=16, resolutionK=16, *args, **kwargs):

        if resolutionI:
            if not isinstance(resolutionI,int):
                raise TypeError("'resolutionI' object passed in must be of python type 'int'")
        if resolutionJ:
            if not isinstance(resolutionJ,int):
                raise TypeError("'resolutionJ' object passed in must be of python type 'int'")
        if resolutionK:
            if not isinstance(resolutionK,int):
                raise TypeError("'resolutionK' object passed in must be of python type 'int'")

        self._resolutionI = resolutionI
        self._resolutionJ = resolutionJ
        self._resolutionK = resolutionK

        # build parent
        super(_GridSampler3D,self).__init__(*args, **kwargs)

    def _add_to_stg_dict(self,componentDictionary):
        # lets build up component dictionary
        
        # call parents method
        super(_GridSampler3D,self)._add_to_stg_dict(componentDictionary)

        componentDictionary[self._dr.name].update( {
            "resolutionX": self._resolutionI,
            "resolutionY": self._resolutionJ,
            "resolutionZ": self._resolutionK
            } )


class VectorArrows(_GridSampler3D):
    """  
    This drawing object class draws vector arrows corresponding to the provided vector field.

    See parent class for further parameter details. Also see property docstrings.
    
    Parameters
    ---------
    mesh : underworld.mesh.FeMesh
        Mesh over which vector arrows are rendered.
    fn : underworld.function.Function
        Function used to determine vectors to render. 
        Function should return a vector of floats/doubles of appropriate
        dimensionality.
    arrowHead : float
         The size of the head of the arrow compared with the arrow length.
         Must be in [0.,1.].
    scaling : float
        Scaling for entire arrow.
    glyphs : int
        Type of glyph to render for vector arrow.
        0: Line, 1 or more: 3d arrow, higher number => better quality.
    resolutionI : unsigned
        Number of samples in the I direction.
    resolutionJ : unsigned
        Number of samples in the J direction.
    resolutionK : unsigned
        Number of samples in the K direction.

    """
    _objectsDict = { "_dr": "lucVectorArrows" }

    def __init__(self, mesh, fn,
                       resolutionI=None, resolutionJ=None, resolutionK=None, 
                       *args, **kwargs):

        # build parent
        super(VectorArrows,self).__init__( mesh=mesh, fn=fn, resolutionI=resolutionI, resolutionJ=resolutionJ, resolutionK=resolutionK,
                        colours=None, colourMap=None, colourBar=False, *args, **kwargs)

    def _add_to_stg_dict(self,componentDictionary):
        # lets build up component dictionary
        
        # call parents method
        super(VectorArrows,self)._add_to_stg_dict(componentDictionary)

        componentDictionary[self._dr.name].update( {} )

class Volume(_GridSampler3D):
    """  
    This drawing object class draws a volume using the provided scalar field.
    
    See parent class for further parameter details. Also see property docstrings.
    
    Parameters
    ---------
    mesh : underworld.mesh.FeMesh
        Mesh over which object is rendered.
    fn : underworld.function.Function
        Function used to determine colour values.
        Function should return a vector of floats/doubles of appropriate
        dimensionality.
    resolutionI : unsigned
        Number of samples in the I direction.
    resolutionJ : unsigned
        Number of samples in the J direction.
    resolutionK : unsigned
        Number of samples in the K direction.

    """
    _objectsDict = { "_dr": "lucFieldSampler" }

    def __init__(self, mesh, fn, resolutionI=None, resolutionJ=None, resolutionK=None,
                       colours=None, colourMap=None, colourBar=True,
                       valueRange=None, logScale=False, discrete=False,
                       *args, **kwargs):
        # build parent
        if mesh.dim == 2:
            raise ValueError("Volume rendered requires a three dimensional mesh.")
        super(Volume,self).__init__( mesh=mesh, fn=fn, resolutionI=resolutionI, resolutionJ=resolutionJ, resolutionK=resolutionK,
                        colours=colours, colourMap=colourMap, colourBar=colourBar,
                        valueRange=valueRange, logScale=logScale, discrete=discrete, *args, **kwargs)

    def _add_to_stg_dict(self,componentDictionary):
        # lets build up component dictionary
        
        # call parents method
        super(Volume,self)._add_to_stg_dict(componentDictionary)

class Mesh(Drawing):
    """  
    This drawing object class draws a mesh.
    
    See parent class for further parameter details. Also see property docstrings.
    
    Parameters
    ----------
    mesh : underworld.mesh.FeMesh
        Mesh to render.
    nodeNumbers : bool
        Bool to determine whether global node numbers should be rendered. 
    segmentsPerEdge : unsigned
        Number of segments to render per cell/element edge. For higher 
        order mesh, more segments are useful to render mesh curvature correctly.

    """
    _objectsDict = { "_dr": "lucMeshViewer" }

    def __init__( self, mesh, nodeNumbers=False, segmentsPerEdge=1, *args, **kwargs ):

        if not isinstance(mesh,_uwmesh.FeMesh):
            raise TypeError("'mesh' object passed in must be of type 'FeMesh'")
        self._mesh = mesh

        if not isinstance(nodeNumbers,bool):
            raise TypeError("'nodeNumbers' flag must be of type 'bool'")
        self._nodeNumbers = nodeNumbers

        if not isinstance(segmentsPerEdge,int) or segmentsPerEdge < 1:
            raise TypeError("'segmentsPerEdge' must be a positive 'int'")
        self._segmentsPerEdge = segmentsPerEdge

        #Default properties
        self.properties = {"linesmooth" : False, "lit" : False, "font" : "small", "fontscale" : 0.5,
                           "pointsize" : 5 if self._nodeNumbers else 1, 
                           "pointtype" : 2 if self._nodeNumbers else 4}
        
        # build parent
        super(Mesh,self).__init__( colours=None, colourMap=None, colourBar=False, *args, **kwargs )

    def _add_to_stg_dict(self,componentDictionary):
        # lets build up component dictionary
        # append random string to provided name to ensure unique component names
        # call parents method
        
        super(Mesh,self)._add_to_stg_dict(componentDictionary)

        componentDictionary[self._dr.name][       "Mesh"] = self._mesh._cself.name
        componentDictionary[self._dr.name]["nodeNumbers"] = self._nodeNumbers
        componentDictionary[self._dr.name][   "segments"] = self._segmentsPerEdge<|MERGE_RESOLUTION|>--- conflicted
+++ resolved
@@ -75,12 +75,7 @@
     _objectsDict = { "_cm": "lucColourMap" }
     
     #Default is a cool-warm map with low variance in luminosity/lightness
-<<<<<<< HEAD
-    def __init__(self, colours="#288FD0 #50B6B8 #989878 #C68838 #FF7520", valueRange=None, logScale=False, discrete=False, properties=None, **kwargs):
-=======
-    def __init__(self, colours=None, valueRange=None, logScale=False, discrete=False, **kwargs):
->>>>>>> b2dec800
-
+    def __init__(self, colours="#288FD0 #50B6B8 #989878 #C68838 #FF7520", valueRange=None, logScale=False, discrete=False, **kwargs):
         if not hasattr(self, "properties"):
             self.properties = {}
 
@@ -159,14 +154,8 @@
     colourMap: glucifer.objects.ColourMap
         A ColourMap object for the object to use.
         This should not be specified if 'colours' is specified.
-<<<<<<< HEAD
-    properties: str
-        Extra properties to apply to the drawing object.
     opacity: float
-=======
-    opacity: float. default=None.
->>>>>>> b2dec800
-        Opacity of object. If provided, must take values from 0. to 1. 
+        Opacity of object. If provided, must take values from 0. to 1.
     colourBar: bool
         Bool to determine if a colour bar should be rendered.
     valueRange: tuple, list
@@ -430,13 +419,8 @@
     _objectsDict = {  "_dr"  : "lucScalarField",
                       "_dr2" : "lucScalarFieldOnMesh" }
 
-<<<<<<< HEAD
     def __init__(self, mesh, fn, drawSides="xyzXYZ",
-                       colours=None, colourMap=None, properties=None, opacity=None, colourBar=True,
-=======
-    def __init__(self, mesh, fn, drawSides="xyzXYZ", drawOnMesh=False,
                        colours=None, colourMap=None, colourBar=True,
->>>>>>> b2dec800
                        valueRange=None, logScale=False, discrete=False,
                        *args, **kwargs):
 
